# SPDX-License-Identifier: Apache-2.0
# SPDX-FileCopyrightText: Copyright contributors to the vLLM project

import hashlib
import os
import sys
import tempfile
from typing import TYPE_CHECKING, Any, Callable, Optional

if TYPE_CHECKING:
    VLLM_HOST_IP: str = ""
    VLLM_PORT: Optional[int] = None
    VLLM_RPC_BASE_PATH: str = tempfile.gettempdir()
    VLLM_USE_MODELSCOPE: bool = False
    VLLM_RINGBUFFER_WARNING_INTERVAL: int = 60
    VLLM_NCCL_SO_PATH: Optional[str] = None
    LD_LIBRARY_PATH: Optional[str] = None
    VLLM_USE_TRITON_FLASH_ATTN: bool = True
    VLLM_V1_USE_PREFILL_DECODE_ATTENTION: bool = False
    VLLM_USE_AITER_UNIFIED_ATTENTION: bool = False
    VLLM_FLASH_ATTN_VERSION: Optional[int] = None
    LOCAL_RANK: int = 0
    CUDA_VISIBLE_DEVICES: Optional[str] = None
    VLLM_ENGINE_ITERATION_TIMEOUT_S: int = 60
    VLLM_API_KEY: Optional[str] = None
    S3_ACCESS_KEY_ID: Optional[str] = None
    S3_SECRET_ACCESS_KEY: Optional[str] = None
    S3_ENDPOINT_URL: Optional[str] = None
    VLLM_MODEL_REDIRECT_PATH: Optional[str] = None
    VLLM_CACHE_ROOT: str = os.path.expanduser("~/.cache/vllm")
    VLLM_CONFIG_ROOT: str = os.path.expanduser("~/.config/vllm")
    VLLM_USAGE_STATS_SERVER: str = "https://stats.vllm.ai"
    VLLM_NO_USAGE_STATS: bool = False
    VLLM_DO_NOT_TRACK: bool = False
    VLLM_USAGE_SOURCE: str = ""
    VLLM_CONFIGURE_LOGGING: int = 1
    VLLM_LOGGING_LEVEL: str = "INFO"
    VLLM_LOGGING_PREFIX: str = ""
    VLLM_LOGGING_CONFIG_PATH: Optional[str] = None
    VLLM_LOGITS_PROCESSOR_THREADS: Optional[int] = None
    VLLM_TRACE_FUNCTION: int = 0
    VLLM_ATTENTION_BACKEND: Optional[str] = None
    VLLM_USE_FLASHINFER_SAMPLER: Optional[bool] = None
    VLLM_FLASHINFER_FORCE_TENSOR_CORES: bool = False
    VLLM_PP_LAYER_PARTITION: Optional[str] = None
    VLLM_CPU_KVCACHE_SPACE: Optional[int] = 0
    VLLM_CPU_OMP_THREADS_BIND: str = ""
    VLLM_CPU_NUM_OF_RESERVED_CPU: Optional[int] = None
    VLLM_CPU_MOE_PREPACK: bool = True
    VLLM_CPU_SGL_KERNEL: bool = False
    VLLM_XLA_CACHE_PATH: str = os.path.join(VLLM_CACHE_ROOT, "xla_cache")
    VLLM_XLA_CHECK_RECOMPILATION: bool = False
    VLLM_FUSED_MOE_CHUNK_SIZE: int = 64 * 1024
    VLLM_ENABLE_FUSED_MOE_ACTIVATION_CHUNKING: bool = True
    VLLM_USE_RAY_SPMD_WORKER: bool = False
    VLLM_USE_RAY_COMPILED_DAG: bool = False
    VLLM_USE_RAY_COMPILED_DAG_CHANNEL_TYPE: str = "auto"
    VLLM_USE_RAY_COMPILED_DAG_OVERLAP_COMM: bool = False
    VLLM_USE_RAY_WRAPPED_PP_COMM: bool = True
    VLLM_XLA_USE_SPMD: bool = False
    VLLM_WORKER_MULTIPROC_METHOD: str = "fork"
    VLLM_ASSETS_CACHE: str = os.path.join(VLLM_CACHE_ROOT, "assets")
    VLLM_IMAGE_FETCH_TIMEOUT: int = 5
    VLLM_VIDEO_FETCH_TIMEOUT: int = 30
    VLLM_AUDIO_FETCH_TIMEOUT: int = 10
    VLLM_MAX_AUDIO_CLIP_FILESIZE_MB: int = 25
    VLLM_VIDEO_LOADER_BACKEND: str = "opencv"
    VLLM_MM_INPUT_CACHE_GIB: int = 8
    VLLM_TARGET_DEVICE: str = "cuda"
    MAX_JOBS: Optional[str] = None
    NVCC_THREADS: Optional[str] = None
    VLLM_USE_PRECOMPILED: bool = False
    VLLM_TEST_USE_PRECOMPILED_NIGHTLY_WHEEL: bool = False
    VLLM_KEEP_ALIVE_ON_ENGINE_DEATH: bool = False
    CMAKE_BUILD_TYPE: Optional[str] = None
    VERBOSE: bool = False
    VLLM_ALLOW_LONG_MAX_MODEL_LEN: bool = False
    VLLM_RPC_TIMEOUT: int = 10000  # ms
    VLLM_HTTP_TIMEOUT_KEEP_ALIVE: int = 5  # seconds
    VLLM_PLUGINS: Optional[list[str]] = None
    VLLM_LORA_RESOLVER_CACHE_DIR: Optional[str] = None
    VLLM_TORCH_PROFILER_DIR: Optional[str] = None
    VLLM_TORCH_PROFILER_RECORD_SHAPES: bool = False
    VLLM_TORCH_PROFILER_WITH_PROFILE_MEMORY: bool = False
    VLLM_TORCH_PROFILER_WITH_STACK: bool = True
    VLLM_TORCH_PROFILER_WITH_FLOPS: bool = False
    VLLM_USE_TRITON_AWQ: bool = False
    VLLM_ALLOW_RUNTIME_LORA_UPDATING: bool = False
    VLLM_SKIP_P2P_CHECK: bool = False
    VLLM_DISABLED_KERNELS: list[str] = []
    VLLM_USE_V1: bool = True
    VLLM_ROCM_USE_AITER: bool = False
    VLLM_ROCM_USE_AITER_PAGED_ATTN: bool = False
    VLLM_ROCM_USE_AITER_LINEAR: bool = True
    VLLM_ROCM_USE_AITER_MOE: bool = True
    VLLM_ROCM_USE_AITER_RMSNORM: bool = True
    VLLM_ROCM_USE_AITER_MLA: bool = True
    VLLM_ROCM_USE_AITER_MHA: bool = True
    VLLM_ROCM_USE_SKINNY_GEMM: bool = True
    VLLM_ROCM_FP8_PADDING: bool = True
    VLLM_ROCM_MOE_PADDING: bool = True
    VLLM_ROCM_CUSTOM_PAGED_ATTN: bool = True
    VLLM_ENABLE_V1_MULTIPROCESSING: bool = True
    VLLM_LOG_BATCHSIZE_INTERVAL: float = -1
    VLLM_DISABLE_COMPILE_CACHE: bool = False
    Q_SCALE_CONSTANT: int = 200
    K_SCALE_CONSTANT: int = 200
    V_SCALE_CONSTANT: int = 100
    VLLM_SERVER_DEV_MODE: bool = False
    VLLM_V1_OUTPUT_PROC_CHUNK_SIZE: int = 128
    VLLM_MLA_DISABLE: bool = False
    VLLM_RAY_PER_WORKER_GPUS: float = 1.0
    VLLM_RAY_BUNDLE_INDICES: str = ""
    VLLM_CUDART_SO_PATH: Optional[str] = None
    VLLM_DP_RANK: int = 0
    VLLM_DP_RANK_LOCAL: int = -1
    VLLM_DP_SIZE: int = 1
    VLLM_DP_MASTER_IP: str = ""
    VLLM_DP_MASTER_PORT: int = 0
    VLLM_MOE_DP_CHUNK_SIZE: int = 256
    VLLM_RANDOMIZE_DP_DUMMY_INPUTS: bool = False
    VLLM_MARLIN_USE_ATOMIC_ADD: bool = False
    VLLM_V0_USE_OUTLINES_CACHE: bool = False
    VLLM_V1_USE_OUTLINES_CACHE: bool = False
    VLLM_TPU_BUCKET_PADDING_GAP: int = 0
    VLLM_TPU_MOST_MODEL_LEN: Optional[int] = None
    VLLM_TPU_USING_PATHWAYS: bool = False
    VLLM_USE_DEEP_GEMM: bool = False
    VLLM_SKIP_DEEP_GEMM_WARMUP: bool = False
    VLLM_USE_FLASHINFER_MOE_FP8: bool = False
    VLLM_USE_FLASHINFER_MOE_FP4: bool = False
    VLLM_XGRAMMAR_CACHE_MB: int = 0
    VLLM_MSGPACK_ZERO_COPY_THRESHOLD: int = 256
    VLLM_ALLOW_INSECURE_SERIALIZATION: bool = False
    VLLM_NIXL_SIDE_CHANNEL_HOST: str = "localhost"
    VLLM_NIXL_SIDE_CHANNEL_PORT: int = 5557
    VLLM_ALL2ALL_BACKEND: str = "naive"
    VLLM_MAX_TOKENS_PER_EXPERT_FP4_MOE: int = 163840
    VLLM_TOOL_PARSE_REGEX_TIMEOUT_SECONDS: int = 1
    VLLM_SLEEP_WHEN_IDLE: bool = False
    VLLM_MQ_MAX_CHUNK_BYTES_MB: int = 16
    VLLM_EXECUTE_MODEL_TIMEOUT_SECONDS: int = 300
    VLLM_KV_CACHE_LAYOUT: Optional[str] = None
    VLLM_COMPUTE_NANS_IN_LOGITS: bool = False
    VLLM_USE_NVFP4_CT_EMULATIONS: bool = False
    VLLM_ROCM_QUICK_REDUCE_QUANTIZATION: str = "NONE"
    VLLM_ROCM_QUICK_REDUCE_CAST_BF16_TO_FP16: bool = True
    VLLM_ROCM_QUICK_REDUCE_MAX_SIZE_BYTES_MB: Optional[int] = None
    VLLM_NIXL_ABORT_REQUEST_TIMEOUT: int = 120
    VLLM_USE_CUDNN_PREFILL: bool = False
    VLLM_ENABLE_CUDAGRAPH_GC: bool = False
    VLLM_LOOPBACK_IP: str = ""
    VLLM_ALLOW_CHUNKED_LOCAL_ATTN_WITH_HYBRID_KV_CACHE: bool = False
    VLLM_ENABLE_RESPONSES_API_STORE: bool = False
<<<<<<< HEAD
    VLLM_ALLREDUCE_BACKEND: Optional[str] = None
=======
    VLLM_USE_TRTLLM_CONTEXT_ATTENTION: bool = False
    VLLM_USE_TRTLLM_DECODE_ATTENTION: bool = False
>>>>>>> 178d03fb


def get_default_cache_root():
    return os.getenv(
        "XDG_CACHE_HOME",
        os.path.join(os.path.expanduser("~"), ".cache"),
    )


def get_default_config_root():
    return os.getenv(
        "XDG_CONFIG_HOME",
        os.path.join(os.path.expanduser("~"), ".config"),
    )


def maybe_convert_int(value: Optional[str]) -> Optional[int]:
    if value is None:
        return None
    return int(value)


def get_vllm_port() -> Optional[int]:
    """Get the port from VLLM_PORT environment variable.

    Returns:
        The port number as an integer if VLLM_PORT is set, None otherwise.

    Raises:
        ValueError: If VLLM_PORT is a URI, suggest k8s service discovery issue.
    """
    if 'VLLM_PORT' not in os.environ:
        return None

    port = os.getenv('VLLM_PORT', '0')

    try:
        return int(port)
    except ValueError as err:
        from urllib.parse import urlparse
        parsed = urlparse(port)
        if parsed.scheme:
            raise ValueError(
                f"VLLM_PORT '{port}' appears to be a URI. "
                "This may be caused by a Kubernetes service discovery issue,"
                "check the warning in: https://docs.vllm.ai/en/stable/serving/env_vars.html"
            ) from None
        raise ValueError(
            f"VLLM_PORT '{port}' must be a valid integer") from err


# The begin-* and end* here are used by the documentation generator
# to extract the used env vars.

# --8<-- [start:env-vars-definition]

environment_variables: dict[str, Callable[[], Any]] = {

    # ================== Installation Time Env Vars ==================

    # Target device of vLLM, supporting [cuda (by default),
    # rocm, neuron, cpu]
    "VLLM_TARGET_DEVICE":
    lambda: os.getenv("VLLM_TARGET_DEVICE", "cuda").lower(),

    # Maximum number of compilation jobs to run in parallel.
    # By default this is the number of CPUs
    "MAX_JOBS":
    lambda: os.getenv("MAX_JOBS", None),

    # Number of threads to use for nvcc
    # By default this is 1.
    # If set, `MAX_JOBS` will be reduced to avoid oversubscribing the CPU.
    "NVCC_THREADS":
    lambda: os.getenv("NVCC_THREADS", None),

    # If set, vllm will use precompiled binaries (*.so)
    "VLLM_USE_PRECOMPILED":
    lambda: bool(os.environ.get("VLLM_USE_PRECOMPILED")) or bool(
        os.environ.get("VLLM_PRECOMPILED_WHEEL_LOCATION")),

    # Whether to force using nightly wheel in python build.
    # This is used for testing the nightly wheel in python build.
    "VLLM_TEST_USE_PRECOMPILED_NIGHTLY_WHEEL":
    lambda: bool(int(os.getenv("VLLM_TEST_USE_PRECOMPILED_NIGHTLY_WHEEL", "0"))
                 ),

    # CMake build type
    # If not set, defaults to "Debug" or "RelWithDebInfo"
    # Available options: "Debug", "Release", "RelWithDebInfo"
    "CMAKE_BUILD_TYPE":
    lambda: os.getenv("CMAKE_BUILD_TYPE"),

    # If set, vllm will print verbose logs during installation
    "VERBOSE":
    lambda: bool(int(os.getenv('VERBOSE', '0'))),

    # Root directory for vLLM configuration files
    # Defaults to `~/.config/vllm` unless `XDG_CONFIG_HOME` is set
    # Note that this not only affects how vllm finds its configuration files
    # during runtime, but also affects how vllm installs its configuration
    # files during **installation**.
    "VLLM_CONFIG_ROOT":
    lambda: os.path.expanduser(
        os.getenv(
            "VLLM_CONFIG_ROOT",
            os.path.join(get_default_config_root(), "vllm"),
        )),

    # ================== Runtime Env Vars ==================

    # Root directory for vLLM cache files
    # Defaults to `~/.cache/vllm` unless `XDG_CACHE_HOME` is set
    "VLLM_CACHE_ROOT":
    lambda: os.path.expanduser(
        os.getenv(
            "VLLM_CACHE_ROOT",
            os.path.join(get_default_cache_root(), "vllm"),
        )),

    # used in distributed environment to determine the ip address
    # of the current node, when the node has multiple network interfaces.
    # If you are using multi-node inference, you should set this differently
    # on each node.
    'VLLM_HOST_IP':
    lambda: os.getenv('VLLM_HOST_IP', ""),

    # used in distributed environment to manually set the communication port
    # Note: if VLLM_PORT is set, and some code asks for multiple ports, the
    # VLLM_PORT will be used as the first port, and the rest will be generated
    # by incrementing the VLLM_PORT value.
    'VLLM_PORT':
    get_vllm_port,

    # path used for ipc when the frontend api server is running in
    # multi-processing mode to communicate with the backend engine process.
    'VLLM_RPC_BASE_PATH':
    lambda: os.getenv('VLLM_RPC_BASE_PATH', tempfile.gettempdir()),

    # If true, will load models from ModelScope instead of Hugging Face Hub.
    # note that the value is true or false, not numbers
    "VLLM_USE_MODELSCOPE":
    lambda: os.environ.get("VLLM_USE_MODELSCOPE", "False").lower() == "true",

    # Interval in seconds to log a warning message when the ring buffer is full
    "VLLM_RINGBUFFER_WARNING_INTERVAL":
    lambda: int(os.environ.get("VLLM_RINGBUFFER_WARNING_INTERVAL", "60")),

    # path to cudatoolkit home directory, under which should be bin, include,
    # and lib directories.
    "CUDA_HOME":
    lambda: os.environ.get("CUDA_HOME", None),

    # Path to the NCCL library file. It is needed because nccl>=2.19 brought
    # by PyTorch contains a bug: https://github.com/NVIDIA/nccl/issues/1234
    "VLLM_NCCL_SO_PATH":
    lambda: os.environ.get("VLLM_NCCL_SO_PATH", None),

    # when `VLLM_NCCL_SO_PATH` is not set, vllm will try to find the nccl
    # library file in the locations specified by `LD_LIBRARY_PATH`
    "LD_LIBRARY_PATH":
    lambda: os.environ.get("LD_LIBRARY_PATH", None),

    # flag to control if vllm should use triton flash attention
    "VLLM_USE_TRITON_FLASH_ATTN":
    lambda: (os.environ.get("VLLM_USE_TRITON_FLASH_ATTN", "True").lower() in
             ("true", "1")),

    # Use separate prefill and decode kernels for V1 attention instead of
    # the unified triton kernel.
    "VLLM_V1_USE_PREFILL_DECODE_ATTENTION":
    lambda:
    (os.getenv("VLLM_V1_USE_PREFILL_DECODE_ATTENTION", "False").lower() in
     ("true", "1")),

    # Use AITER triton unified attention for V1 attention
    "VLLM_USE_AITER_UNIFIED_ATTENTION":
    lambda:
    (os.getenv("VLLM_USE_AITER_UNIFIED_ATTENTION", "False").lower() in
     ("true", "1")),

    # Force vllm to use a specific flash-attention version (2 or 3), only valid
    # when using the flash-attention backend.
    "VLLM_FLASH_ATTN_VERSION":
    lambda: maybe_convert_int(os.environ.get("VLLM_FLASH_ATTN_VERSION", None)),

    # Internal flag to enable Dynamo fullgraph capture
    "VLLM_TEST_DYNAMO_FULLGRAPH_CAPTURE":
    lambda: bool(
        os.environ.get("VLLM_TEST_DYNAMO_FULLGRAPH_CAPTURE", "1") != "0"),

    # Feature flag to enable/disable Inductor standalone compile.
    # In torch <= 2.7 we ignore this flag; in torch >= 2.8 this is
    # enabled by default.
    "VLLM_USE_STANDALONE_COMPILE":
    lambda: os.environ.get("VLLM_USE_STANDALONE_COMPILE", "1") == "1",

    # local rank of the process in the distributed setting, used to determine
    # the GPU device id
    "LOCAL_RANK":
    lambda: int(os.environ.get("LOCAL_RANK", "0")),

    # used to control the visible devices in the distributed setting
    "CUDA_VISIBLE_DEVICES":
    lambda: os.environ.get("CUDA_VISIBLE_DEVICES", None),

    # timeout for each iteration in the engine
    "VLLM_ENGINE_ITERATION_TIMEOUT_S":
    lambda: int(os.environ.get("VLLM_ENGINE_ITERATION_TIMEOUT_S", "60")),

    # API key for vLLM API server
    "VLLM_API_KEY":
    lambda: os.environ.get("VLLM_API_KEY", None),

    # Whether to log responses from API Server for debugging
    "VLLM_DEBUG_LOG_API_SERVER_RESPONSE":
    lambda: os.environ.get("VLLM_DEBUG_LOG_API_SERVER_RESPONSE", "False"
                           ).lower() == "true",

    # S3 access information, used for tensorizer to load model from S3
    "S3_ACCESS_KEY_ID":
    lambda: os.environ.get("S3_ACCESS_KEY_ID", None),
    "S3_SECRET_ACCESS_KEY":
    lambda: os.environ.get("S3_SECRET_ACCESS_KEY", None),
    "S3_ENDPOINT_URL":
    lambda: os.environ.get("S3_ENDPOINT_URL", None),

    # Usage stats collection
    "VLLM_USAGE_STATS_SERVER":
    lambda: os.environ.get("VLLM_USAGE_STATS_SERVER", "https://stats.vllm.ai"),
    "VLLM_NO_USAGE_STATS":
    lambda: os.environ.get("VLLM_NO_USAGE_STATS", "0") == "1",
    "VLLM_DO_NOT_TRACK":
    lambda: (os.environ.get("VLLM_DO_NOT_TRACK", None) or os.environ.get(
        "DO_NOT_TRACK", None) or "0") == "1",
    "VLLM_USAGE_SOURCE":
    lambda: os.environ.get("VLLM_USAGE_SOURCE", "production"),

    # Logging configuration
    # If set to 0, vllm will not configure logging
    # If set to 1, vllm will configure logging using the default configuration
    #    or the configuration file specified by VLLM_LOGGING_CONFIG_PATH
    "VLLM_CONFIGURE_LOGGING":
    lambda: int(os.getenv("VLLM_CONFIGURE_LOGGING", "1")),
    "VLLM_LOGGING_CONFIG_PATH":
    lambda: os.getenv("VLLM_LOGGING_CONFIG_PATH"),

    # this is used for configuring the default logging level
    "VLLM_LOGGING_LEVEL":
    lambda: os.getenv("VLLM_LOGGING_LEVEL", "INFO").upper(),

    # if set, VLLM_LOGGING_PREFIX will be prepended to all log messages
    "VLLM_LOGGING_PREFIX":
    lambda: os.getenv("VLLM_LOGGING_PREFIX", ""),

    # if set, vllm will call logits processors in a thread pool with this many
    # threads. This is useful when using custom logits processors that either
    # (a) launch additional CUDA kernels or (b) do significant CPU-bound work
    # while not holding the python GIL, or both.
    "VLLM_LOGITS_PROCESSOR_THREADS":
    lambda: int(os.getenv("VLLM_LOGITS_PROCESSOR_THREADS", "0"))
    if "VLLM_LOGITS_PROCESSOR_THREADS" in os.environ else None,

    # Trace function calls
    # If set to 1, vllm will trace function calls
    # Useful for debugging
    "VLLM_TRACE_FUNCTION":
    lambda: int(os.getenv("VLLM_TRACE_FUNCTION", "0")),

    # Backend for attention computation
    # Available options:
    # - "TORCH_SDPA": use torch.nn.MultiheadAttention
    # - "FLASH_ATTN": use FlashAttention
    # - "XFORMERS": use XFormers
    # - "ROCM_FLASH": use ROCmFlashAttention
    # - "FLASHINFER": use flashinfer
    # - "FLASHMLA": use FlashMLA
    "VLLM_ATTENTION_BACKEND":
    lambda: os.getenv("VLLM_ATTENTION_BACKEND", None),

    # If set, vllm will use flashinfer sampler
    "VLLM_USE_FLASHINFER_SAMPLER":
    lambda: bool(int(os.environ["VLLM_USE_FLASHINFER_SAMPLER"]))
    if "VLLM_USE_FLASHINFER_SAMPLER" in os.environ else None,

    # If set, vllm will force flashinfer to use tensor cores;
    # otherwise will use heuristic based on model architecture.
    "VLLM_FLASHINFER_FORCE_TENSOR_CORES":
    lambda: bool(int(os.getenv("VLLM_FLASHINFER_FORCE_TENSOR_CORES", "0"))),

    # Pipeline stage partition strategy
    "VLLM_PP_LAYER_PARTITION":
    lambda: os.getenv("VLLM_PP_LAYER_PARTITION", None),

    # (CPU backend only) CPU key-value cache space.
    # default is None and will be set as 4 GB
    "VLLM_CPU_KVCACHE_SPACE":
    lambda: int(os.getenv("VLLM_CPU_KVCACHE_SPACE", "0"))
    if "VLLM_CPU_KVCACHE_SPACE" in os.environ else None,

    # (CPU backend only) CPU core ids bound by OpenMP threads, e.g., "0-31",
    # "0,1,2", "0-31,33". CPU cores of different ranks are separated by '|'.
    "VLLM_CPU_OMP_THREADS_BIND":
    lambda: os.getenv("VLLM_CPU_OMP_THREADS_BIND", "auto"),

    # (CPU backend only) CPU cores not used by OMP threads .
    # Those CPU cores will not be used by OMP threads of a rank.
    "VLLM_CPU_NUM_OF_RESERVED_CPU":
    lambda: int(os.getenv("VLLM_CPU_NUM_OF_RESERVED_CPU", "0"))
    if "VLLM_CPU_NUM_OF_RESERVED_CPU" in os.environ else None,

    # (CPU backend only) whether to use prepack for MoE layer. This will be
    # passed to ipex.llm.modules.GatedMLPMOE. On unsupported CPUs, you might
    # need to set this to "0" (False).
    "VLLM_CPU_MOE_PREPACK":
    lambda: bool(int(os.getenv("VLLM_CPU_MOE_PREPACK", "1"))),

    # (CPU backend only) whether to use SGL kernels, optimized for small batch.
    "VLLM_CPU_SGL_KERNEL":
    lambda: bool(int(os.getenv("VLLM_CPU_SGL_KERNEL", "0"))),

    # If the env var is set, then all workers will execute as separate
    # processes from the engine, and we use the same mechanism to trigger
    # execution on all workers.
    # Run vLLM with VLLM_USE_RAY_SPMD_WORKER=1 to enable it.
    "VLLM_USE_RAY_SPMD_WORKER":
    lambda: bool(int(os.getenv("VLLM_USE_RAY_SPMD_WORKER", "0"))),

    # If the env var is set, it uses the Ray's Compiled Graph
    # (previously known as ADAG) API which optimizes the
    # control plane overhead.
    # Run vLLM with VLLM_USE_RAY_COMPILED_DAG=1 to enable it.
    # Note that this variable is set to 1 in V1 by default
    # when ray distributed executor is used.
    "VLLM_USE_RAY_COMPILED_DAG":
    lambda: bool(int(os.getenv("VLLM_USE_RAY_COMPILED_DAG", "0"))),

    # If the env var is set, Ray Compiled Graph uses the specified
    # channel type to communicate between workers belonging to
    # different pipeline-parallel stages.
    # Available options:
    # - "auto": use the default channel type
    # - "nccl": use NCCL for communication
    # - "shm": use shared memory and gRPC for communication
    # This flag is ignored if VLLM_USE_RAY_COMPILED_DAG is not set.
    "VLLM_USE_RAY_COMPILED_DAG_CHANNEL_TYPE":
    lambda: os.getenv("VLLM_USE_RAY_COMPILED_DAG_CHANNEL_TYPE", "auto"),

    # If the env var is set, it enables GPU communication overlap
    # (experimental feature) in Ray's Compiled Graph. This flag is ignored if
    # VLLM_USE_RAY_COMPILED_DAG is not set.
    "VLLM_USE_RAY_COMPILED_DAG_OVERLAP_COMM":
    lambda: bool(int(os.getenv("VLLM_USE_RAY_COMPILED_DAG_OVERLAP_COMM", "0"))
                 ),

    # If the env var is set, it uses a Ray Communicator wrapping
    # vLLM's pipeline parallelism communicator to interact with Ray's
    # Compiled Graph. Otherwise, it uses Ray's NCCL communicator.
    # This flag is ignored if VLLM_USE_RAY_COMPILED_DAG is not set.
    "VLLM_USE_RAY_WRAPPED_PP_COMM":
    lambda: bool(int(os.getenv("VLLM_USE_RAY_WRAPPED_PP_COMM", "1"))),

    # Use dedicated multiprocess context for workers.
    # Both spawn and fork work
    "VLLM_WORKER_MULTIPROC_METHOD":
    lambda: os.getenv("VLLM_WORKER_MULTIPROC_METHOD", "fork"),

    # Path to the cache for storing downloaded assets
    "VLLM_ASSETS_CACHE":
    lambda: os.path.expanduser(
        os.getenv(
            "VLLM_ASSETS_CACHE",
            os.path.join(get_default_cache_root(), "vllm", "assets"),
        )),

    # Timeout for fetching images when serving multimodal models
    # Default is 5 seconds
    "VLLM_IMAGE_FETCH_TIMEOUT":
    lambda: int(os.getenv("VLLM_IMAGE_FETCH_TIMEOUT", "5")),

    # Timeout for fetching videos when serving multimodal models
    # Default is 30 seconds
    "VLLM_VIDEO_FETCH_TIMEOUT":
    lambda: int(os.getenv("VLLM_VIDEO_FETCH_TIMEOUT", "30")),

    # Timeout for fetching audio when serving multimodal models
    # Default is 10 seconds
    "VLLM_AUDIO_FETCH_TIMEOUT":
    lambda: int(os.getenv("VLLM_AUDIO_FETCH_TIMEOUT", "10")),

    # Maximum filesize in MB for a single audio file when processing
    # speech-to-text requests. Files larger than this will be rejected.
    # Default is 25 MB
    "VLLM_MAX_AUDIO_CLIP_FILESIZE_MB":
    lambda: int(os.getenv("VLLM_MAX_AUDIO_CLIP_FILESIZE_MB", "25")),

    # Backend for Video IO
    # - "opencv": Default backend that uses OpenCV stream buffered backend.
    #
    # Custom backend implementations can be registered
    # via `@VIDEO_LOADER_REGISTRY.register("my_custom_video_loader")` and
    # imported at runtime.
    # If a non-existing backend is used, an AssertionError will be thrown.
    "VLLM_VIDEO_LOADER_BACKEND":
    lambda: os.getenv("VLLM_VIDEO_LOADER_BACKEND", "opencv"),

    # Cache size (in GiB) for multimodal input cache
    # Default is 4 GiB
    "VLLM_MM_INPUT_CACHE_GIB":
    lambda: int(os.getenv("VLLM_MM_INPUT_CACHE_GIB", "4")),

    # Path to the XLA persistent cache directory.
    # Only used for XLA devices such as TPUs.
    "VLLM_XLA_CACHE_PATH":
    lambda: os.path.expanduser(
        os.getenv(
            "VLLM_XLA_CACHE_PATH",
            os.path.join(get_default_cache_root(), "vllm", "xla_cache"),
        )),

    # If set, assert on XLA recompilation after each execution step.
    "VLLM_XLA_CHECK_RECOMPILATION":
    lambda: bool(int(os.getenv("VLLM_XLA_CHECK_RECOMPILATION", "0"))),

    # Enable SPMD mode for TPU backend.
    "VLLM_XLA_USE_SPMD":
    lambda: bool(int(os.getenv("VLLM_XLA_USE_SPMD", "0"))),
    "VLLM_FUSED_MOE_CHUNK_SIZE":
    lambda: int(os.getenv("VLLM_FUSED_MOE_CHUNK_SIZE", "32768")),
    # Control whether to use fused MoE activation chunking. Current chunking
    # logic is incompatible with torch.compile and causes IMA. See issue
    # https://github.com/vllm-project/vllm/issues/19631.
    "VLLM_ENABLE_FUSED_MOE_ACTIVATION_CHUNKING":
    lambda: bool(
        int(os.getenv("VLLM_ENABLE_FUSED_MOE_ACTIVATION_CHUNKING", "1"))),

    # If set, the OpenAI API server will stay alive even after the underlying
    # AsyncLLMEngine errors and stops serving requests
    "VLLM_KEEP_ALIVE_ON_ENGINE_DEATH":
    lambda: bool(os.getenv("VLLM_KEEP_ALIVE_ON_ENGINE_DEATH", 0)),

    # If the env var VLLM_ALLOW_LONG_MAX_MODEL_LEN is set, it allows
    # the user to specify a max sequence length greater than
    # the max length derived from the model's config.json.
    # To enable this, set VLLM_ALLOW_LONG_MAX_MODEL_LEN=1.
    "VLLM_ALLOW_LONG_MAX_MODEL_LEN":
    lambda:
    (os.environ.get("VLLM_ALLOW_LONG_MAX_MODEL_LEN", "0").strip().lower() in
     ("1", "true")),

    # If set, forces FP8 Marlin to be used for FP8 quantization regardless
    # of the hardware support for FP8 compute.
    "VLLM_TEST_FORCE_FP8_MARLIN":
    lambda:
    (os.environ.get("VLLM_TEST_FORCE_FP8_MARLIN", "0").strip().lower() in
     ("1", "true")),
    "VLLM_TEST_FORCE_LOAD_FORMAT":
    lambda: os.getenv("VLLM_TEST_FORCE_LOAD_FORMAT", "dummy"),

    # Time in ms for the zmq client to wait for a response from the backend
    # server for simple data operations
    "VLLM_RPC_TIMEOUT":
    lambda: int(os.getenv("VLLM_RPC_TIMEOUT", "10000")),

    # Timeout in seconds for keeping HTTP connections alive in API server
    "VLLM_HTTP_TIMEOUT_KEEP_ALIVE":
    lambda: int(os.environ.get("VLLM_HTTP_TIMEOUT_KEEP_ALIVE", "5")),

    # a list of plugin names to load, separated by commas.
    # if this is not set, it means all plugins will be loaded
    # if this is set to an empty string, no plugins will be loaded
    "VLLM_PLUGINS":
    lambda: None if "VLLM_PLUGINS" not in os.environ else os.environ[
        "VLLM_PLUGINS"].split(","),

    # a local directory to look in for unrecognized LoRA adapters.
    # only works if plugins are enabled and
    # VLLM_ALLOW_RUNTIME_LORA_UPDATING is enabled.
    "VLLM_LORA_RESOLVER_CACHE_DIR":
    lambda: os.getenv("VLLM_LORA_RESOLVER_CACHE_DIR", None),

    # Enables torch profiler if set. Path to the directory where torch profiler
    # traces are saved. Note that it must be an absolute path.
    "VLLM_TORCH_PROFILER_DIR":
    lambda: (None if os.getenv("VLLM_TORCH_PROFILER_DIR", None) is None else os
             .path.expanduser(os.getenv("VLLM_TORCH_PROFILER_DIR", "."))),

    # Enable torch profiler to record shapes if set
    # VLLM_TORCH_PROFILER_RECORD_SHAPES=1. If not set, torch profiler will
    # not record shapes.
    "VLLM_TORCH_PROFILER_RECORD_SHAPES":
    lambda: bool(os.getenv("VLLM_TORCH_PROFILER_RECORD_SHAPES", "0") != "0"),

    # Enable torch profiler to profile memory if set
    # VLLM_TORCH_PROFILER_WITH_PROFILE_MEMORY=1. If not set, torch profiler
    # will not profile memory.
    "VLLM_TORCH_PROFILER_WITH_PROFILE_MEMORY":
    lambda: bool(
        os.getenv("VLLM_TORCH_PROFILER_WITH_PROFILE_MEMORY", "0") != "0"),

    # Enable torch profiler to profile stack if set
    # VLLM_TORCH_PROFILER_WITH_STACK=1. If not set, torch profiler WILL
    # profile stack by default.
    "VLLM_TORCH_PROFILER_WITH_STACK":
    lambda: bool(os.getenv("VLLM_TORCH_PROFILER_WITH_STACK", "1") != "0"),

    # Enable torch profiler to profile flops if set
    # VLLM_TORCH_PROFILER_WITH_FLOPS=1. If not set, torch profiler will
    # not profile flops.
    "VLLM_TORCH_PROFILER_WITH_FLOPS":
    lambda: bool(os.getenv("VLLM_TORCH_PROFILER_WITH_FLOPS", "0") != "0"),

    # If set, vLLM will use Triton implementations of AWQ.
    "VLLM_USE_TRITON_AWQ":
    lambda: bool(int(os.getenv("VLLM_USE_TRITON_AWQ", "0"))),

    # If set, allow loading or unloading lora adapters in runtime,
    "VLLM_ALLOW_RUNTIME_LORA_UPDATING":
    lambda:
    (os.environ.get("VLLM_ALLOW_RUNTIME_LORA_UPDATING", "0").strip().lower() in
     ("1", "true")),

    # We assume drivers can report p2p status correctly.
    # If the program hangs when using custom allreduce,
    # potantially caused by a bug in the driver (535 series),
    # if might be helpful to set VLLM_SKIP_P2P_CHECK=0
    # so that vLLM can verify if p2p is actually working.
    # See https://github.com/vllm-project/vllm/blob/a9b15c606fea67a072416ea0ea115261a2756058/vllm/distributed/device_communicators/custom_all_reduce_utils.py#L101-L108 for details. # noqa
    "VLLM_SKIP_P2P_CHECK":
    lambda: os.getenv("VLLM_SKIP_P2P_CHECK", "1") == "1",

    # List of quantization kernels that should be disabled, used for testing
    # and performance comparisons. Currently only affects MPLinearKernel
    # selection
    # (kernels: MacheteLinearKernel, MarlinLinearKernel, ExllamaLinearKernel)
    "VLLM_DISABLED_KERNELS":
    lambda: [] if "VLLM_DISABLED_KERNELS" not in os.environ else os.environ[
        "VLLM_DISABLED_KERNELS"].split(","),

    # If set, use the V1 code path.
    "VLLM_USE_V1":
    lambda: bool(int(os.getenv("VLLM_USE_V1", "1"))),

    # Disable aiter ops unless specifically enabled.
    # Acts as a parent switch to enable the rest of the other operations.
    "VLLM_ROCM_USE_AITER":
    lambda: (os.getenv("VLLM_ROCM_USE_AITER", "False").lower() in
             ("true", "1")),

    # Whether to use aiter paged attention.
    # By default is disabled.
    "VLLM_ROCM_USE_AITER_PAGED_ATTN":
    lambda: (os.getenv("VLLM_ROCM_USE_AITER_PAGED_ATTN", "False").lower() in
             ("true", "1")),

    # use aiter linear op if aiter ops are enabled
    # The following list of related ops
    # - scaled_mm (per-tensor / rowwise)
    "VLLM_ROCM_USE_AITER_LINEAR":
    lambda: (os.getenv("VLLM_ROCM_USE_AITER_LINEAR", "True").lower() in
             ("true", "1")),

    # Whether to use aiter moe ops.
    # By default is enabled.
    "VLLM_ROCM_USE_AITER_MOE":
    lambda: (os.getenv("VLLM_ROCM_USE_AITER_MOE", "True").lower() in
             ("true", "1")),

    # use aiter rms norm op if aiter ops are enabled.
    "VLLM_ROCM_USE_AITER_RMSNORM":
    lambda: (os.getenv("VLLM_ROCM_USE_AITER_RMSNORM", "True").lower() in
             ("true", "1")),

    # Whether to use aiter mla ops.
    # By default is enabled.
    "VLLM_ROCM_USE_AITER_MLA":
    lambda: (os.getenv("VLLM_ROCM_USE_AITER_MLA", "True").lower() in
             ("true", "1")),

    # Whether to use aiter mha ops.
    # By default is enabled.
    "VLLM_ROCM_USE_AITER_MHA":
    lambda: (os.getenv("VLLM_ROCM_USE_AITER_MHA", "True").lower() in
             ("true", "1")),

    # use rocm skinny gemms
    "VLLM_ROCM_USE_SKINNY_GEMM":
    lambda: (os.getenv("VLLM_ROCM_USE_SKINNY_GEMM", "True").lower() in
             ("true", "1")),

    # Pad the fp8 weights to 256 bytes for ROCm
    "VLLM_ROCM_FP8_PADDING":
    lambda: bool(int(os.getenv("VLLM_ROCM_FP8_PADDING", "1"))),

    # Pad the weights for the moe kernel
    "VLLM_ROCM_MOE_PADDING":
    lambda: bool(int(os.getenv("VLLM_ROCM_MOE_PADDING", "1"))),

    # custom paged attention kernel for MI3* cards
    "VLLM_ROCM_CUSTOM_PAGED_ATTN":
    lambda: (os.getenv("VLLM_ROCM_CUSTOM_PAGED_ATTN", "True").lower() in
             ("true", "1")),

    # Custom quick allreduce kernel for MI3* cards
    # Choice of quantization level: FP, INT8, INT6, INT4 or NONE
    # Recommended for large models to get allreduce
    "VLLM_ROCM_QUICK_REDUCE_QUANTIZATION":
    lambda: os.getenv("VLLM_ROCM_QUICK_REDUCE_QUANTIZATION", "NONE").upper(),

    # Custom quick allreduce kernel for MI3* cards
    # Due to the lack of the bfloat16 asm instruction, bfloat16
    # kernels are slower than fp16,
    # If environment variable is set to 1, the input is converted to fp16
    "VLLM_ROCM_QUICK_REDUCE_CAST_BF16_TO_FP16":
    lambda:
    (os.getenv("VLLM_ROCM_QUICK_REDUCE_CAST_BF16_TO_FP16", "True").lower() in
     ("true", "1")),

    # Custom quick allreduce kernel for MI3* cards.
    # Controls the maximum allowed number of data bytes(MB) for custom quick
    # allreduce communication.
    # Default: 2048 MB.
    # Data exceeding this size will use either custom allreduce or RCCL
    # communication.
    "VLLM_ROCM_QUICK_REDUCE_MAX_SIZE_BYTES_MB":
    lambda: maybe_convert_int(
        os.environ.get("VLLM_ROCM_QUICK_REDUCE_MAX_SIZE_BYTES_MB", None)),

    # Divisor for dynamic query scale factor calculation for FP8 KV Cache
    "Q_SCALE_CONSTANT":
    lambda: int(os.getenv("Q_SCALE_CONSTANT", "200")),
    # Divisor for dynamic key scale factor calculation for FP8 KV Cache
    "K_SCALE_CONSTANT":
    lambda: int(os.getenv("K_SCALE_CONSTANT", "200")),
    # Divisor for dynamic value scale factor calculation for FP8 KV Cache
    "V_SCALE_CONSTANT":
    lambda: int(os.getenv("V_SCALE_CONSTANT", "100")),

    # If set, enable multiprocessing in LLM for the V1 code path.
    "VLLM_ENABLE_V1_MULTIPROCESSING":
    lambda: bool(int(os.getenv("VLLM_ENABLE_V1_MULTIPROCESSING", "1"))),
    "VLLM_LOG_BATCHSIZE_INTERVAL":
    lambda: float(os.getenv("VLLM_LOG_BATCHSIZE_INTERVAL", "-1")),
    "VLLM_DISABLE_COMPILE_CACHE":
    lambda: bool(int(os.getenv("VLLM_DISABLE_COMPILE_CACHE", "0"))),

    # If set, vllm will run in development mode, which will enable
    # some additional endpoints for developing and debugging,
    # e.g. `/reset_prefix_cache`
    "VLLM_SERVER_DEV_MODE":
    lambda: bool(int(os.getenv("VLLM_SERVER_DEV_MODE", "0"))),

    # Controls the maximum number of requests to handle in a
    # single asyncio task when processing per-token outputs in the
    # V1 AsyncLLM interface. It is applicable when handling a high
    # concurrency of streaming requests.
    # Setting this too high can result in a higher variance of
    # inter-message latencies. Setting it too low can negatively impact
    # TTFT and overall throughput.
    "VLLM_V1_OUTPUT_PROC_CHUNK_SIZE":
    lambda: int(os.getenv("VLLM_V1_OUTPUT_PROC_CHUNK_SIZE", "128")),

    # If set, vLLM will disable the MLA attention optimizations.
    "VLLM_MLA_DISABLE":
    lambda: bool(int(os.getenv("VLLM_MLA_DISABLE", "0"))),

    # Number of GPUs per worker in Ray, if it is set to be a fraction,
    # it allows ray to schedule multiple actors on a single GPU,
    # so that users can colocate other actors on the same GPUs as vLLM.
    "VLLM_RAY_PER_WORKER_GPUS":
    lambda: float(os.getenv("VLLM_RAY_PER_WORKER_GPUS", "1.0")),

    # Bundle indices for Ray, if it is set, it can control precisely
    # which indices are used for the Ray bundle, for every worker.
    # Format: comma-separated list of integers, e.g. "0,1,2,3"
    "VLLM_RAY_BUNDLE_INDICES":
    lambda: os.getenv("VLLM_RAY_BUNDLE_INDICES", ""),

    # In some system, find_loaded_library() may not work. So we allow users to
    # specify the path through environment variable VLLM_CUDART_SO_PATH.
    "VLLM_CUDART_SO_PATH":
    lambda: os.getenv("VLLM_CUDART_SO_PATH", None),

    # Rank of the process in the data parallel setting
    "VLLM_DP_RANK":
    lambda: int(os.getenv("VLLM_DP_RANK", "0")),

    # Rank of the process in the data parallel setting.
    # Defaults to VLLM_DP_RANK when not set.
    "VLLM_DP_RANK_LOCAL":
    lambda: int(
        os.getenv("VLLM_DP_RANK_LOCAL", sys.modules[__name__].VLLM_DP_RANK)),

    # World size of the data parallel setting
    "VLLM_DP_SIZE":
    lambda: int(os.getenv("VLLM_DP_SIZE", "1")),

    # IP address of the master node in the data parallel setting
    "VLLM_DP_MASTER_IP":
    lambda: os.getenv("VLLM_DP_MASTER_IP", "127.0.0.1"),

    # Port of the master node in the data parallel setting
    "VLLM_DP_MASTER_PORT":
    lambda: int(os.getenv("VLLM_DP_MASTER_PORT", "0")),

    # In the context of executing MoE models with Data-Parallel, Expert-Parallel
    # and Batched All-to-All dispatch/combine kernels, VLLM_MOE_DP_CHUNK_SIZE
    # dictates the quantum of tokens that can be dispatched from a DP
    # rank. All DP ranks process the activations in VLLM_MOE_DP_CHUNK_SIZE
    # units.
    "VLLM_MOE_DP_CHUNK_SIZE":
    lambda: int(os.getenv("VLLM_MOE_DP_CHUNK_SIZE", "256")),

    # Randomize inputs during dummy runs when using Data Parallel
    "VLLM_RANDOMIZE_DP_DUMMY_INPUTS":
    lambda: os.environ.get("VLLM_RANDOMIZE_DP_DUMMY_INPUTS", "0") == "1",

    # Whether to use S3 path for model loading in CI via RunAI Streamer
    "VLLM_CI_USE_S3":
    lambda: os.environ.get("VLLM_CI_USE_S3", "0") == "1",

    # Use model_redirect to redirect the model name to a local folder.
    # `model_redirect` can be a json file mapping the model between
    # repo_id and local folder:
    # {"meta-llama/Llama-3.2-1B": "/tmp/Llama-3.2-1B"}
    # or a space separated values table file:
    # meta-llama/Llama-3.2-1B   /tmp/Llama-3.2-1B
    "VLLM_MODEL_REDIRECT_PATH":
    lambda: os.environ.get("VLLM_MODEL_REDIRECT_PATH", None),

    # Whether to use atomicAdd reduce in gptq/awq marlin kernel.
    "VLLM_MARLIN_USE_ATOMIC_ADD":
    lambda: os.environ.get("VLLM_MARLIN_USE_ATOMIC_ADD", "0") == "1",

    # Whether to turn on the outlines cache for V0
    # This cache is unbounded and on disk, so it's not safe to use in
    # an environment with potentially malicious users.
    "VLLM_V0_USE_OUTLINES_CACHE":
    lambda: os.environ.get("VLLM_V0_USE_OUTLINES_CACHE", "0") == "1",

    # Whether to turn on the outlines cache for V1
    # This cache is unbounded and on disk, so it's not safe to use in
    # an environment with potentially malicious users.
    "VLLM_V1_USE_OUTLINES_CACHE":
    lambda: os.environ.get("VLLM_V1_USE_OUTLINES_CACHE", "0") == "1",

    # Gap between padding buckets for the forward pass. So we have
    # 8, we will run forward pass with [16, 24, 32, ...].
    "VLLM_TPU_BUCKET_PADDING_GAP":
    lambda: int(os.environ["VLLM_TPU_BUCKET_PADDING_GAP"])
    if "VLLM_TPU_BUCKET_PADDING_GAP" in os.environ else 0,
    "VLLM_TPU_MOST_MODEL_LEN":
    lambda: maybe_convert_int(os.environ.get("VLLM_TPU_MOST_MODEL_LEN", None)),

    # Whether using Pathways
    "VLLM_TPU_USING_PATHWAYS":
    lambda: bool("proxy" in os.getenv("JAX_PLATFORMS", "").lower()),

    # Allow use of DeepGemm kernels for fused moe ops.
    "VLLM_USE_DEEP_GEMM":
    lambda: bool(int(os.getenv("VLLM_USE_DEEP_GEMM", "0"))),

    # DeepGemm JITs the kernels on-demand. The warmup attempts to make DeepGemm
    # JIT all the required kernels before model execution so there is no
    # JIT'ing in the hot-path. However, this warmup increases the engine
    # startup time by a couple of minutes.
    # Set `VLLM_SKIP_DEEP_GEMM_WARMUP` to disable the warmup.
    "VLLM_SKIP_DEEP_GEMM_WARMUP":
    lambda: bool(int(os.getenv("VLLM_SKIP_DEEP_GEMM_WARMUP", "0"))),

    # Allow use of FlashInfer MoE kernels for fused moe ops.
    "VLLM_USE_FLASHINFER_MOE_FP8":
    lambda: bool(int(os.getenv("VLLM_USE_FLASHINFER_MOE_FP8", "0"))),

    # Allow use of FlashInfer CUTLASS kernels for fused moe ops.
    "VLLM_USE_FLASHINFER_MOE_FP4":
    lambda: bool(int(os.getenv("VLLM_USE_FLASHINFER_MOE_FP4", "0"))),

    # Control the cache sized used by the xgrammar compiler. The default
    # of 512 MB should be enough for roughly 1000 JSON schemas.
    # It can be changed with this variable if needed for some reason.
    "VLLM_XGRAMMAR_CACHE_MB":
    lambda: int(os.getenv("VLLM_XGRAMMAR_CACHE_MB", "512")),

    # Control the threshold for msgspec to use 'zero copy' for
    # serialization/deserialization of tensors. Tensors below
    # this limit will be encoded into the msgpack buffer, and
    # tensors above will instead be sent via a separate message.
    # While the sending side still actually copies the tensor
    # in all cases, on the receiving side, tensors above this
    # limit will actually be zero-copy decoded.
    "VLLM_MSGPACK_ZERO_COPY_THRESHOLD":
    lambda: int(os.getenv("VLLM_MSGPACK_ZERO_COPY_THRESHOLD", "256")),

    # If set, allow insecure serialization using pickle.
    # This is useful for environments where it is deemed safe to use the
    # insecure method and it is needed for some reason.
    "VLLM_ALLOW_INSECURE_SERIALIZATION":
    lambda: bool(int(os.getenv("VLLM_ALLOW_INSECURE_SERIALIZATION", "0"))),

    # IP address used for NIXL handshake between remote agents.
    "VLLM_NIXL_SIDE_CHANNEL_HOST":
    lambda: os.getenv("VLLM_NIXL_SIDE_CHANNEL_HOST", "localhost"),

    # Port used for NIXL handshake between remote agents.
    "VLLM_NIXL_SIDE_CHANNEL_PORT":
    lambda: int(os.getenv("VLLM_NIXL_SIDE_CHANNEL_PORT", "5557")),

    # all2all backend for vllm's expert parallel communication
    # Available options:
    # - "naive": naive all2all implementation using all-reduce
    # - "pplx": use pplx kernels
    # - "deepep_high_throughput", use deepep high-throughput kernels
    # - "deepep_low_latency", use deepep low-latency kernels
    "VLLM_ALL2ALL_BACKEND":
    lambda: os.getenv("VLLM_ALL2ALL_BACKEND", "naive"),

    # Control the maximum number of tokens per expert supported by the
    # NVFP4 MoE CUTLASS Kernel. This value is used to create a buffer for
    # the blockscale tensor of activations NVFP4 Quantization.
    # This is used to prevent the kernel from running out of memory.
    "VLLM_MAX_TOKENS_PER_EXPERT_FP4_MOE":
    lambda: int(os.getenv("VLLM_MAX_TOKENS_PER_EXPERT_FP4_MOE", "163840")),

    # Regex timeout for use by the vLLM tool parsing plugins.
    "VLLM_TOOL_PARSE_REGEX_TIMEOUT_SECONDS":
    lambda: int(os.getenv("VLLM_TOOL_PARSE_REGEX_TIMEOUT_SECONDS", "1")),

    # Reduce CPU usage when vLLM is idle. Enabling this will incur small
    # latency penalty when a request eventually comes.
    "VLLM_SLEEP_WHEN_IDLE":
    lambda: bool(int(os.getenv("VLLM_SLEEP_WHEN_IDLE", "0"))),

    # Control the max chunk bytes (in MB) for the rpc message queue.
    # Object larger than this threshold will be broadcast to worker
    # processes via zmq.
    "VLLM_MQ_MAX_CHUNK_BYTES_MB":
    lambda: int(os.getenv("VLLM_MQ_MAX_CHUNK_BYTES_MB", "16")),

    # Timeout in seconds for execute_model RPC calls in multiprocessing
    # executor (only applies when TP > 1).
    "VLLM_EXECUTE_MODEL_TIMEOUT_SECONDS":
    lambda: int(os.getenv("VLLM_EXECUTE_MODEL_TIMEOUT_SECONDS", "300")),

    # KV Cache layout used throughout vllm.
    # Some common values are:
    # - NHD
    # - HND
    # Where N=num_blocks, H=num_heads and D=head_size. The default value will
    # leave the layout choice to the backend. Mind that backends may only
    # implement and support a subset of all possible layouts.
    "VLLM_KV_CACHE_LAYOUT":
    lambda: os.getenv("VLLM_KV_CACHE_LAYOUT", None),

    # Enable checking whether the generated logits contain NaNs,
    # indicating corrupted output. Useful for debugging low level bugs
    # or bad hardware but it may add compute overhead.
    "VLLM_COMPUTE_NANS_IN_LOGITS":
    lambda: bool(int(os.getenv("VLLM_COMPUTE_NANS_IN_LOGITS", "0"))),

    # Controls whether or not emulations are used for NVFP4
    # generations on machines < 100 for compressed-tensors
    # models
    "VLLM_USE_NVFP4_CT_EMULATIONS":
    lambda: bool(int(os.getenv("VLLM_USE_NVFP4_CT_EMULATIONS", "0"))),

    # Time (in seconds) after which the KV cache on the producer side is
    # automatically cleared if no READ notification is received from the
    # consumer. This is only applicable when using NixlConnector in a
    # disaggregated decode-prefill setup.
    "VLLM_NIXL_ABORT_REQUEST_TIMEOUT":
    lambda: int(os.getenv("VLLM_NIXL_ABORT_REQUEST_TIMEOUT", "120")),

    # Controls whether or not to use cudnn prefill
    "VLLM_USE_CUDNN_PREFILL":
    lambda: bool(int(os.getenv("VLLM_USE_CUDNN_PREFILL", "0"))),

    # If set to 1, use the TRTLLM Context Attention backend in flashinfer.
    "VLLM_USE_TRTLLM_CONTEXT_ATTENTION":
    lambda: bool(int(os.getenv("VLLM_USE_TRTLLM_CONTEXT_ATTENTION", "0"))),

    # If set to 1, use the TRTLLM Decode Attention backend in flashinfer.
    "VLLM_USE_TRTLLM_DECODE_ATTENTION":
    lambda: bool(int(os.getenv("VLLM_USE_TRTLLM_DECODE_ATTENTION", "0"))),

    # Controls garbage collection during CUDA graph capture.
    # If set to 0 (default), enables GC freezing to speed up capture time.
    # If set to 1, allows GC to run during capture.
    "VLLM_ENABLE_CUDAGRAPH_GC":
    lambda: bool(int(os.getenv("VLLM_ENABLE_CUDAGRAPH_GC", "0"))),

    # Used to force set up loopback IP
    "VLLM_LOOPBACK_IP":
    lambda: os.getenv("VLLM_LOOPBACK_IP", ""),

    # Used to set the process name prefix for vLLM processes.
    # This is useful for debugging and monitoring purposes.
    # The default value is "VLLM".
    "VLLM_PROCESS_NAME_PREFIX":
    lambda: os.getenv("VLLM_PROCESS_NAME_PREFIX", "VLLM"),

    # Allow chunked local attention with hybrid kv cache manager.
    # Currently using the Hybrid KV cache manager with chunked local attention
    # in the Llama4 models (the only models currently using chunked local attn)
    # causes a latency regression. For this reason, we disable it by default.
    # This flag is used to allow users to enable it if they want to (to save on
    # kv-cache memory usage and enable longer contexts)
    # TODO(lucas): Remove this flag once latency regression is resolved.
    "VLLM_ALLOW_CHUNKED_LOCAL_ATTN_WITH_HYBRID_KV_CACHE":
    lambda: bool(int(os.getenv(\
            "VLLM_ALLOW_CHUNKED_LOCAL_ATTN_WITH_HYBRID_KV_CACHE", "0"))),

    # Enables support for the "store" option in the OpenAI Responses API.
    # When set to 1, vLLM's OpenAI server will retain the input and output
    # messages for those requests in memory. By default, this is disabled (0),
    # and the "store" option is ignored.
    # NOTE/WARNING:
    # 1. Messages are kept in memory only (not persisted to disk) and will be
    #    lost when the vLLM server shuts down.
    # 2. Enabling this option will cause a memory leak, as stored messages are
    #    never removed from memory until the server terminates.
    "VLLM_ENABLE_RESPONSES_API_STORE":
    lambda: bool(int(os.getenv("VLLM_ENABLE_RESPONSES_API_STORE", "0"))),

    # Specify which all_reduce backend to use. If not set, uses the
    # default behavior (try quick reduce, custom allreduce, pynccl, then torch).
    # Available options: "torch_distributed" or any registered plugin backend
    "VLLM_ALLREDUCE_BACKEND":
    lambda: os.getenv("VLLM_ALLREDUCE_BACKEND", None),
}

# --8<-- [end:env-vars-definition]


def __getattr__(name: str):
    # lazy evaluation of environment variables
    if name in environment_variables:
        return environment_variables[name]()
    raise AttributeError(f"module {__name__!r} has no attribute {name!r}")


def __dir__():
    return list(environment_variables.keys())


def is_set(name: str):
    """Check if an environment variable is explicitly set."""
    if name in environment_variables:
        return name in os.environ
    raise AttributeError(f"module {__name__!r} has no attribute {name!r}")


def set_vllm_use_v1(use_v1: bool):
    if is_set("VLLM_USE_V1"):
        raise ValueError(
            "Should not call set_vllm_use_v1() if VLLM_USE_V1 is set "
            "explicitly by the user. Please raise this as a Github "
            "Issue and explicitly set VLLM_USE_V1=0 or 1.")
    os.environ["VLLM_USE_V1"] = "1" if use_v1 else "0"


def compute_hash() -> str:
    """
    WARNING: Whenever a new key is added to this environment
    variables, ensure that it is included in the factors list if
    it affects the computation graph. For example, different values
    of VLLM_PP_LAYER_PARTITION will generate different computation
    graphs, so it is included in the factors list. The env vars that
    affect the choice of different kernels or attention backends should
    also be included in the factors list.
    """
    factors: list[Any] = []

    # summarize environment variables
    def factorize(name: str):
        if __getattr__(name):
            factors.append(__getattr__(name))
        else:
            factors.append("None")

    # The values of envs may affects the computation graph.
    # TODO(DefTruth): hash all environment variables?
    # for key in environment_variables:
    #     factorize(key)
    environment_variables_to_hash = [
        "VLLM_PP_LAYER_PARTITION",
        "VLLM_MLA_DISABLE",
        "VLLM_USE_TRITON_FLASH_ATTN",
        "VLLM_USE_TRITON_AWQ",
        "VLLM_DP_RANK",
        "VLLM_DP_SIZE",
        "VLLM_USE_STANDALONE_COMPILE",
        "VLLM_FUSED_MOE_CHUNK_SIZE",
    ]
    for key in environment_variables_to_hash:
        if key in environment_variables:
            factorize(key)

    hash_str = hashlib.md5(str(factors).encode(),
                           usedforsecurity=False).hexdigest()

    return hash_str<|MERGE_RESOLUTION|>--- conflicted
+++ resolved
@@ -5,7 +5,7 @@
 import os
 import sys
 import tempfile
-from typing import TYPE_CHECKING, Any, Callable, Optional
+from typing import Any, Callable, Optional, TYPE_CHECKING
 
 if TYPE_CHECKING:
     VLLM_HOST_IP: str = ""
@@ -152,12 +152,9 @@
     VLLM_LOOPBACK_IP: str = ""
     VLLM_ALLOW_CHUNKED_LOCAL_ATTN_WITH_HYBRID_KV_CACHE: bool = False
     VLLM_ENABLE_RESPONSES_API_STORE: bool = False
-<<<<<<< HEAD
-    VLLM_ALLREDUCE_BACKEND: Optional[str] = None
-=======
     VLLM_USE_TRTLLM_CONTEXT_ATTENTION: bool = False
     VLLM_USE_TRTLLM_DECODE_ATTENTION: bool = False
->>>>>>> 178d03fb
+    VLLM_ALLREDUCE_BACKEND: Optional[str] = None
 
 
 def get_default_cache_root():
@@ -189,15 +186,16 @@
     Raises:
         ValueError: If VLLM_PORT is a URI, suggest k8s service discovery issue.
     """
-    if 'VLLM_PORT' not in os.environ:
+    if "VLLM_PORT" not in os.environ:
         return None
 
-    port = os.getenv('VLLM_PORT', '0')
+    port = os.getenv("VLLM_PORT", "0")
 
     try:
         return int(port)
     except ValueError as err:
         from urllib.parse import urlparse
+
         parsed = urlparse(port)
         if parsed.scheme:
             raise ValueError(
@@ -205,8 +203,7 @@
                 "This may be caused by a Kubernetes service discovery issue,"
                 "check the warning in: https://docs.vllm.ai/en/stable/serving/env_vars.html"
             ) from None
-        raise ValueError(
-            f"VLLM_PORT '{port}' must be a valid integer") from err
+        raise ValueError(f"VLLM_PORT '{port}' must be a valid integer") from err
 
 
 # The begin-* and end* here are used by the documentation generator
@@ -215,218 +212,170 @@
 # --8<-- [start:env-vars-definition]
 
 environment_variables: dict[str, Callable[[], Any]] = {
-
     # ================== Installation Time Env Vars ==================
-
     # Target device of vLLM, supporting [cuda (by default),
     # rocm, neuron, cpu]
-    "VLLM_TARGET_DEVICE":
-    lambda: os.getenv("VLLM_TARGET_DEVICE", "cuda").lower(),
-
+    "VLLM_TARGET_DEVICE": lambda: os.getenv("VLLM_TARGET_DEVICE", "cuda").lower(),
     # Maximum number of compilation jobs to run in parallel.
     # By default this is the number of CPUs
-    "MAX_JOBS":
-    lambda: os.getenv("MAX_JOBS", None),
-
+    "MAX_JOBS": lambda: os.getenv("MAX_JOBS", None),
     # Number of threads to use for nvcc
     # By default this is 1.
     # If set, `MAX_JOBS` will be reduced to avoid oversubscribing the CPU.
-    "NVCC_THREADS":
-    lambda: os.getenv("NVCC_THREADS", None),
-
+    "NVCC_THREADS": lambda: os.getenv("NVCC_THREADS", None),
     # If set, vllm will use precompiled binaries (*.so)
-    "VLLM_USE_PRECOMPILED":
-    lambda: bool(os.environ.get("VLLM_USE_PRECOMPILED")) or bool(
-        os.environ.get("VLLM_PRECOMPILED_WHEEL_LOCATION")),
-
+    "VLLM_USE_PRECOMPILED": lambda: bool(os.environ.get("VLLM_USE_PRECOMPILED"))
+    or bool(os.environ.get("VLLM_PRECOMPILED_WHEEL_LOCATION")),
     # Whether to force using nightly wheel in python build.
     # This is used for testing the nightly wheel in python build.
-    "VLLM_TEST_USE_PRECOMPILED_NIGHTLY_WHEEL":
-    lambda: bool(int(os.getenv("VLLM_TEST_USE_PRECOMPILED_NIGHTLY_WHEEL", "0"))
-                 ),
-
+    "VLLM_TEST_USE_PRECOMPILED_NIGHTLY_WHEEL": lambda: bool(
+        int(os.getenv("VLLM_TEST_USE_PRECOMPILED_NIGHTLY_WHEEL", "0"))
+    ),
     # CMake build type
     # If not set, defaults to "Debug" or "RelWithDebInfo"
     # Available options: "Debug", "Release", "RelWithDebInfo"
-    "CMAKE_BUILD_TYPE":
-    lambda: os.getenv("CMAKE_BUILD_TYPE"),
-
+    "CMAKE_BUILD_TYPE": lambda: os.getenv("CMAKE_BUILD_TYPE"),
     # If set, vllm will print verbose logs during installation
-    "VERBOSE":
-    lambda: bool(int(os.getenv('VERBOSE', '0'))),
-
+    "VERBOSE": lambda: bool(int(os.getenv("VERBOSE", "0"))),
     # Root directory for vLLM configuration files
     # Defaults to `~/.config/vllm` unless `XDG_CONFIG_HOME` is set
     # Note that this not only affects how vllm finds its configuration files
     # during runtime, but also affects how vllm installs its configuration
     # files during **installation**.
-    "VLLM_CONFIG_ROOT":
-    lambda: os.path.expanduser(
+    "VLLM_CONFIG_ROOT": lambda: os.path.expanduser(
         os.getenv(
             "VLLM_CONFIG_ROOT",
             os.path.join(get_default_config_root(), "vllm"),
-        )),
-
+        )
+    ),
     # ================== Runtime Env Vars ==================
-
     # Root directory for vLLM cache files
     # Defaults to `~/.cache/vllm` unless `XDG_CACHE_HOME` is set
-    "VLLM_CACHE_ROOT":
-    lambda: os.path.expanduser(
+    "VLLM_CACHE_ROOT": lambda: os.path.expanduser(
         os.getenv(
             "VLLM_CACHE_ROOT",
             os.path.join(get_default_cache_root(), "vllm"),
-        )),
-
+        )
+    ),
     # used in distributed environment to determine the ip address
     # of the current node, when the node has multiple network interfaces.
     # If you are using multi-node inference, you should set this differently
     # on each node.
-    'VLLM_HOST_IP':
-    lambda: os.getenv('VLLM_HOST_IP', ""),
-
+    "VLLM_HOST_IP": lambda: os.getenv("VLLM_HOST_IP", ""),
     # used in distributed environment to manually set the communication port
     # Note: if VLLM_PORT is set, and some code asks for multiple ports, the
     # VLLM_PORT will be used as the first port, and the rest will be generated
     # by incrementing the VLLM_PORT value.
-    'VLLM_PORT':
-    get_vllm_port,
-
+    "VLLM_PORT": get_vllm_port,
     # path used for ipc when the frontend api server is running in
     # multi-processing mode to communicate with the backend engine process.
-    'VLLM_RPC_BASE_PATH':
-    lambda: os.getenv('VLLM_RPC_BASE_PATH', tempfile.gettempdir()),
-
+    "VLLM_RPC_BASE_PATH": lambda: os.getenv(
+        "VLLM_RPC_BASE_PATH", tempfile.gettempdir()
+    ),
     # If true, will load models from ModelScope instead of Hugging Face Hub.
     # note that the value is true or false, not numbers
-    "VLLM_USE_MODELSCOPE":
-    lambda: os.environ.get("VLLM_USE_MODELSCOPE", "False").lower() == "true",
-
+    "VLLM_USE_MODELSCOPE": lambda: os.environ.get(
+        "VLLM_USE_MODELSCOPE", "False"
+    ).lower()
+    == "true",
     # Interval in seconds to log a warning message when the ring buffer is full
-    "VLLM_RINGBUFFER_WARNING_INTERVAL":
-    lambda: int(os.environ.get("VLLM_RINGBUFFER_WARNING_INTERVAL", "60")),
-
+    "VLLM_RINGBUFFER_WARNING_INTERVAL": lambda: int(
+        os.environ.get("VLLM_RINGBUFFER_WARNING_INTERVAL", "60")
+    ),
     # path to cudatoolkit home directory, under which should be bin, include,
     # and lib directories.
-    "CUDA_HOME":
-    lambda: os.environ.get("CUDA_HOME", None),
-
+    "CUDA_HOME": lambda: os.environ.get("CUDA_HOME", None),
     # Path to the NCCL library file. It is needed because nccl>=2.19 brought
     # by PyTorch contains a bug: https://github.com/NVIDIA/nccl/issues/1234
-    "VLLM_NCCL_SO_PATH":
-    lambda: os.environ.get("VLLM_NCCL_SO_PATH", None),
-
+    "VLLM_NCCL_SO_PATH": lambda: os.environ.get("VLLM_NCCL_SO_PATH", None),
     # when `VLLM_NCCL_SO_PATH` is not set, vllm will try to find the nccl
     # library file in the locations specified by `LD_LIBRARY_PATH`
-    "LD_LIBRARY_PATH":
-    lambda: os.environ.get("LD_LIBRARY_PATH", None),
-
+    "LD_LIBRARY_PATH": lambda: os.environ.get("LD_LIBRARY_PATH", None),
     # flag to control if vllm should use triton flash attention
-    "VLLM_USE_TRITON_FLASH_ATTN":
-    lambda: (os.environ.get("VLLM_USE_TRITON_FLASH_ATTN", "True").lower() in
-             ("true", "1")),
-
+    "VLLM_USE_TRITON_FLASH_ATTN": lambda: (
+        os.environ.get("VLLM_USE_TRITON_FLASH_ATTN", "True").lower() in ("true", "1")
+    ),
     # Use separate prefill and decode kernels for V1 attention instead of
     # the unified triton kernel.
-    "VLLM_V1_USE_PREFILL_DECODE_ATTENTION":
-    lambda:
-    (os.getenv("VLLM_V1_USE_PREFILL_DECODE_ATTENTION", "False").lower() in
-     ("true", "1")),
-
+    "VLLM_V1_USE_PREFILL_DECODE_ATTENTION": lambda: (
+        os.getenv("VLLM_V1_USE_PREFILL_DECODE_ATTENTION", "False").lower()
+        in ("true", "1")
+    ),
     # Use AITER triton unified attention for V1 attention
-    "VLLM_USE_AITER_UNIFIED_ATTENTION":
-    lambda:
-    (os.getenv("VLLM_USE_AITER_UNIFIED_ATTENTION", "False").lower() in
-     ("true", "1")),
-
+    "VLLM_USE_AITER_UNIFIED_ATTENTION": lambda: (
+        os.getenv("VLLM_USE_AITER_UNIFIED_ATTENTION", "False").lower() in ("true", "1")
+    ),
     # Force vllm to use a specific flash-attention version (2 or 3), only valid
     # when using the flash-attention backend.
-    "VLLM_FLASH_ATTN_VERSION":
-    lambda: maybe_convert_int(os.environ.get("VLLM_FLASH_ATTN_VERSION", None)),
-
+    "VLLM_FLASH_ATTN_VERSION": lambda: maybe_convert_int(
+        os.environ.get("VLLM_FLASH_ATTN_VERSION", None)
+    ),
     # Internal flag to enable Dynamo fullgraph capture
-    "VLLM_TEST_DYNAMO_FULLGRAPH_CAPTURE":
-    lambda: bool(
-        os.environ.get("VLLM_TEST_DYNAMO_FULLGRAPH_CAPTURE", "1") != "0"),
-
+    "VLLM_TEST_DYNAMO_FULLGRAPH_CAPTURE": lambda: bool(
+        os.environ.get("VLLM_TEST_DYNAMO_FULLGRAPH_CAPTURE", "1") != "0"
+    ),
     # Feature flag to enable/disable Inductor standalone compile.
     # In torch <= 2.7 we ignore this flag; in torch >= 2.8 this is
     # enabled by default.
-    "VLLM_USE_STANDALONE_COMPILE":
-    lambda: os.environ.get("VLLM_USE_STANDALONE_COMPILE", "1") == "1",
-
+    "VLLM_USE_STANDALONE_COMPILE": lambda: os.environ.get(
+        "VLLM_USE_STANDALONE_COMPILE", "1"
+    )
+    == "1",
     # local rank of the process in the distributed setting, used to determine
     # the GPU device id
-    "LOCAL_RANK":
-    lambda: int(os.environ.get("LOCAL_RANK", "0")),
-
+    "LOCAL_RANK": lambda: int(os.environ.get("LOCAL_RANK", "0")),
     # used to control the visible devices in the distributed setting
-    "CUDA_VISIBLE_DEVICES":
-    lambda: os.environ.get("CUDA_VISIBLE_DEVICES", None),
-
+    "CUDA_VISIBLE_DEVICES": lambda: os.environ.get("CUDA_VISIBLE_DEVICES", None),
     # timeout for each iteration in the engine
-    "VLLM_ENGINE_ITERATION_TIMEOUT_S":
-    lambda: int(os.environ.get("VLLM_ENGINE_ITERATION_TIMEOUT_S", "60")),
-
+    "VLLM_ENGINE_ITERATION_TIMEOUT_S": lambda: int(
+        os.environ.get("VLLM_ENGINE_ITERATION_TIMEOUT_S", "60")
+    ),
     # API key for vLLM API server
-    "VLLM_API_KEY":
-    lambda: os.environ.get("VLLM_API_KEY", None),
-
+    "VLLM_API_KEY": lambda: os.environ.get("VLLM_API_KEY", None),
     # Whether to log responses from API Server for debugging
-    "VLLM_DEBUG_LOG_API_SERVER_RESPONSE":
-    lambda: os.environ.get("VLLM_DEBUG_LOG_API_SERVER_RESPONSE", "False"
-                           ).lower() == "true",
-
+    "VLLM_DEBUG_LOG_API_SERVER_RESPONSE": lambda: os.environ.get(
+        "VLLM_DEBUG_LOG_API_SERVER_RESPONSE", "False"
+    ).lower()
+    == "true",
     # S3 access information, used for tensorizer to load model from S3
-    "S3_ACCESS_KEY_ID":
-    lambda: os.environ.get("S3_ACCESS_KEY_ID", None),
-    "S3_SECRET_ACCESS_KEY":
-    lambda: os.environ.get("S3_SECRET_ACCESS_KEY", None),
-    "S3_ENDPOINT_URL":
-    lambda: os.environ.get("S3_ENDPOINT_URL", None),
-
+    "S3_ACCESS_KEY_ID": lambda: os.environ.get("S3_ACCESS_KEY_ID", None),
+    "S3_SECRET_ACCESS_KEY": lambda: os.environ.get("S3_SECRET_ACCESS_KEY", None),
+    "S3_ENDPOINT_URL": lambda: os.environ.get("S3_ENDPOINT_URL", None),
     # Usage stats collection
-    "VLLM_USAGE_STATS_SERVER":
-    lambda: os.environ.get("VLLM_USAGE_STATS_SERVER", "https://stats.vllm.ai"),
-    "VLLM_NO_USAGE_STATS":
-    lambda: os.environ.get("VLLM_NO_USAGE_STATS", "0") == "1",
-    "VLLM_DO_NOT_TRACK":
-    lambda: (os.environ.get("VLLM_DO_NOT_TRACK", None) or os.environ.get(
-        "DO_NOT_TRACK", None) or "0") == "1",
-    "VLLM_USAGE_SOURCE":
-    lambda: os.environ.get("VLLM_USAGE_SOURCE", "production"),
-
+    "VLLM_USAGE_STATS_SERVER": lambda: os.environ.get(
+        "VLLM_USAGE_STATS_SERVER", "https://stats.vllm.ai"
+    ),
+    "VLLM_NO_USAGE_STATS": lambda: os.environ.get("VLLM_NO_USAGE_STATS", "0") == "1",
+    "VLLM_DO_NOT_TRACK": lambda: (
+        os.environ.get("VLLM_DO_NOT_TRACK", None)
+        or os.environ.get("DO_NOT_TRACK", None)
+        or "0"
+    )
+    == "1",
+    "VLLM_USAGE_SOURCE": lambda: os.environ.get("VLLM_USAGE_SOURCE", "production"),
     # Logging configuration
     # If set to 0, vllm will not configure logging
     # If set to 1, vllm will configure logging using the default configuration
     #    or the configuration file specified by VLLM_LOGGING_CONFIG_PATH
-    "VLLM_CONFIGURE_LOGGING":
-    lambda: int(os.getenv("VLLM_CONFIGURE_LOGGING", "1")),
-    "VLLM_LOGGING_CONFIG_PATH":
-    lambda: os.getenv("VLLM_LOGGING_CONFIG_PATH"),
-
+    "VLLM_CONFIGURE_LOGGING": lambda: int(os.getenv("VLLM_CONFIGURE_LOGGING", "1")),
+    "VLLM_LOGGING_CONFIG_PATH": lambda: os.getenv("VLLM_LOGGING_CONFIG_PATH"),
     # this is used for configuring the default logging level
-    "VLLM_LOGGING_LEVEL":
-    lambda: os.getenv("VLLM_LOGGING_LEVEL", "INFO").upper(),
-
+    "VLLM_LOGGING_LEVEL": lambda: os.getenv("VLLM_LOGGING_LEVEL", "INFO").upper(),
     # if set, VLLM_LOGGING_PREFIX will be prepended to all log messages
-    "VLLM_LOGGING_PREFIX":
-    lambda: os.getenv("VLLM_LOGGING_PREFIX", ""),
-
+    "VLLM_LOGGING_PREFIX": lambda: os.getenv("VLLM_LOGGING_PREFIX", ""),
     # if set, vllm will call logits processors in a thread pool with this many
     # threads. This is useful when using custom logits processors that either
     # (a) launch additional CUDA kernels or (b) do significant CPU-bound work
     # while not holding the python GIL, or both.
-    "VLLM_LOGITS_PROCESSOR_THREADS":
-    lambda: int(os.getenv("VLLM_LOGITS_PROCESSOR_THREADS", "0"))
-    if "VLLM_LOGITS_PROCESSOR_THREADS" in os.environ else None,
-
+    "VLLM_LOGITS_PROCESSOR_THREADS": lambda: (
+        int(os.getenv("VLLM_LOGITS_PROCESSOR_THREADS", "0"))
+        if "VLLM_LOGITS_PROCESSOR_THREADS" in os.environ
+        else None
+    ),
     # Trace function calls
     # If set to 1, vllm will trace function calls
     # Useful for debugging
-    "VLLM_TRACE_FUNCTION":
-    lambda: int(os.getenv("VLLM_TRACE_FUNCTION", "0")),
-
+    "VLLM_TRACE_FUNCTION": lambda: int(os.getenv("VLLM_TRACE_FUNCTION", "0")),
     # Backend for attention computation
     # Available options:
     # - "TORCH_SDPA": use torch.nn.MultiheadAttention
@@ -435,66 +384,59 @@
     # - "ROCM_FLASH": use ROCmFlashAttention
     # - "FLASHINFER": use flashinfer
     # - "FLASHMLA": use FlashMLA
-    "VLLM_ATTENTION_BACKEND":
-    lambda: os.getenv("VLLM_ATTENTION_BACKEND", None),
-
+    "VLLM_ATTENTION_BACKEND": lambda: os.getenv("VLLM_ATTENTION_BACKEND", None),
     # If set, vllm will use flashinfer sampler
-    "VLLM_USE_FLASHINFER_SAMPLER":
-    lambda: bool(int(os.environ["VLLM_USE_FLASHINFER_SAMPLER"]))
-    if "VLLM_USE_FLASHINFER_SAMPLER" in os.environ else None,
-
+    "VLLM_USE_FLASHINFER_SAMPLER": lambda: (
+        bool(int(os.environ["VLLM_USE_FLASHINFER_SAMPLER"]))
+        if "VLLM_USE_FLASHINFER_SAMPLER" in os.environ
+        else None
+    ),
     # If set, vllm will force flashinfer to use tensor cores;
     # otherwise will use heuristic based on model architecture.
-    "VLLM_FLASHINFER_FORCE_TENSOR_CORES":
-    lambda: bool(int(os.getenv("VLLM_FLASHINFER_FORCE_TENSOR_CORES", "0"))),
-
+    "VLLM_FLASHINFER_FORCE_TENSOR_CORES": lambda: bool(
+        int(os.getenv("VLLM_FLASHINFER_FORCE_TENSOR_CORES", "0"))
+    ),
     # Pipeline stage partition strategy
-    "VLLM_PP_LAYER_PARTITION":
-    lambda: os.getenv("VLLM_PP_LAYER_PARTITION", None),
-
+    "VLLM_PP_LAYER_PARTITION": lambda: os.getenv("VLLM_PP_LAYER_PARTITION", None),
     # (CPU backend only) CPU key-value cache space.
     # default is None and will be set as 4 GB
-    "VLLM_CPU_KVCACHE_SPACE":
-    lambda: int(os.getenv("VLLM_CPU_KVCACHE_SPACE", "0"))
-    if "VLLM_CPU_KVCACHE_SPACE" in os.environ else None,
-
+    "VLLM_CPU_KVCACHE_SPACE": lambda: (
+        int(os.getenv("VLLM_CPU_KVCACHE_SPACE", "0"))
+        if "VLLM_CPU_KVCACHE_SPACE" in os.environ
+        else None
+    ),
     # (CPU backend only) CPU core ids bound by OpenMP threads, e.g., "0-31",
     # "0,1,2", "0-31,33". CPU cores of different ranks are separated by '|'.
-    "VLLM_CPU_OMP_THREADS_BIND":
-    lambda: os.getenv("VLLM_CPU_OMP_THREADS_BIND", "auto"),
-
+    "VLLM_CPU_OMP_THREADS_BIND": lambda: os.getenv("VLLM_CPU_OMP_THREADS_BIND", "auto"),
     # (CPU backend only) CPU cores not used by OMP threads .
     # Those CPU cores will not be used by OMP threads of a rank.
-    "VLLM_CPU_NUM_OF_RESERVED_CPU":
-    lambda: int(os.getenv("VLLM_CPU_NUM_OF_RESERVED_CPU", "0"))
-    if "VLLM_CPU_NUM_OF_RESERVED_CPU" in os.environ else None,
-
+    "VLLM_CPU_NUM_OF_RESERVED_CPU": lambda: (
+        int(os.getenv("VLLM_CPU_NUM_OF_RESERVED_CPU", "0"))
+        if "VLLM_CPU_NUM_OF_RESERVED_CPU" in os.environ
+        else None
+    ),
     # (CPU backend only) whether to use prepack for MoE layer. This will be
     # passed to ipex.llm.modules.GatedMLPMOE. On unsupported CPUs, you might
     # need to set this to "0" (False).
-    "VLLM_CPU_MOE_PREPACK":
-    lambda: bool(int(os.getenv("VLLM_CPU_MOE_PREPACK", "1"))),
-
+    "VLLM_CPU_MOE_PREPACK": lambda: bool(int(os.getenv("VLLM_CPU_MOE_PREPACK", "1"))),
     # (CPU backend only) whether to use SGL kernels, optimized for small batch.
-    "VLLM_CPU_SGL_KERNEL":
-    lambda: bool(int(os.getenv("VLLM_CPU_SGL_KERNEL", "0"))),
-
+    "VLLM_CPU_SGL_KERNEL": lambda: bool(int(os.getenv("VLLM_CPU_SGL_KERNEL", "0"))),
     # If the env var is set, then all workers will execute as separate
     # processes from the engine, and we use the same mechanism to trigger
     # execution on all workers.
     # Run vLLM with VLLM_USE_RAY_SPMD_WORKER=1 to enable it.
-    "VLLM_USE_RAY_SPMD_WORKER":
-    lambda: bool(int(os.getenv("VLLM_USE_RAY_SPMD_WORKER", "0"))),
-
+    "VLLM_USE_RAY_SPMD_WORKER": lambda: bool(
+        int(os.getenv("VLLM_USE_RAY_SPMD_WORKER", "0"))
+    ),
     # If the env var is set, it uses the Ray's Compiled Graph
     # (previously known as ADAG) API which optimizes the
     # control plane overhead.
     # Run vLLM with VLLM_USE_RAY_COMPILED_DAG=1 to enable it.
     # Note that this variable is set to 1 in V1 by default
     # when ray distributed executor is used.
-    "VLLM_USE_RAY_COMPILED_DAG":
-    lambda: bool(int(os.getenv("VLLM_USE_RAY_COMPILED_DAG", "0"))),
-
+    "VLLM_USE_RAY_COMPILED_DAG": lambda: bool(
+        int(os.getenv("VLLM_USE_RAY_COMPILED_DAG", "0"))
+    ),
     # If the env var is set, Ray Compiled Graph uses the specified
     # channel type to communicate between workers belonging to
     # different pipeline-parallel stages.
@@ -503,57 +445,53 @@
     # - "nccl": use NCCL for communication
     # - "shm": use shared memory and gRPC for communication
     # This flag is ignored if VLLM_USE_RAY_COMPILED_DAG is not set.
-    "VLLM_USE_RAY_COMPILED_DAG_CHANNEL_TYPE":
-    lambda: os.getenv("VLLM_USE_RAY_COMPILED_DAG_CHANNEL_TYPE", "auto"),
-
+    "VLLM_USE_RAY_COMPILED_DAG_CHANNEL_TYPE": lambda: os.getenv(
+        "VLLM_USE_RAY_COMPILED_DAG_CHANNEL_TYPE", "auto"
+    ),
     # If the env var is set, it enables GPU communication overlap
     # (experimental feature) in Ray's Compiled Graph. This flag is ignored if
     # VLLM_USE_RAY_COMPILED_DAG is not set.
-    "VLLM_USE_RAY_COMPILED_DAG_OVERLAP_COMM":
-    lambda: bool(int(os.getenv("VLLM_USE_RAY_COMPILED_DAG_OVERLAP_COMM", "0"))
-                 ),
-
+    "VLLM_USE_RAY_COMPILED_DAG_OVERLAP_COMM": lambda: bool(
+        int(os.getenv("VLLM_USE_RAY_COMPILED_DAG_OVERLAP_COMM", "0"))
+    ),
     # If the env var is set, it uses a Ray Communicator wrapping
     # vLLM's pipeline parallelism communicator to interact with Ray's
     # Compiled Graph. Otherwise, it uses Ray's NCCL communicator.
     # This flag is ignored if VLLM_USE_RAY_COMPILED_DAG is not set.
-    "VLLM_USE_RAY_WRAPPED_PP_COMM":
-    lambda: bool(int(os.getenv("VLLM_USE_RAY_WRAPPED_PP_COMM", "1"))),
-
+    "VLLM_USE_RAY_WRAPPED_PP_COMM": lambda: bool(
+        int(os.getenv("VLLM_USE_RAY_WRAPPED_PP_COMM", "1"))
+    ),
     # Use dedicated multiprocess context for workers.
     # Both spawn and fork work
-    "VLLM_WORKER_MULTIPROC_METHOD":
-    lambda: os.getenv("VLLM_WORKER_MULTIPROC_METHOD", "fork"),
-
+    "VLLM_WORKER_MULTIPROC_METHOD": lambda: os.getenv(
+        "VLLM_WORKER_MULTIPROC_METHOD", "fork"
+    ),
     # Path to the cache for storing downloaded assets
-    "VLLM_ASSETS_CACHE":
-    lambda: os.path.expanduser(
+    "VLLM_ASSETS_CACHE": lambda: os.path.expanduser(
         os.getenv(
             "VLLM_ASSETS_CACHE",
             os.path.join(get_default_cache_root(), "vllm", "assets"),
-        )),
-
+        )
+    ),
     # Timeout for fetching images when serving multimodal models
     # Default is 5 seconds
-    "VLLM_IMAGE_FETCH_TIMEOUT":
-    lambda: int(os.getenv("VLLM_IMAGE_FETCH_TIMEOUT", "5")),
-
+    "VLLM_IMAGE_FETCH_TIMEOUT": lambda: int(os.getenv("VLLM_IMAGE_FETCH_TIMEOUT", "5")),
     # Timeout for fetching videos when serving multimodal models
     # Default is 30 seconds
-    "VLLM_VIDEO_FETCH_TIMEOUT":
-    lambda: int(os.getenv("VLLM_VIDEO_FETCH_TIMEOUT", "30")),
-
+    "VLLM_VIDEO_FETCH_TIMEOUT": lambda: int(
+        os.getenv("VLLM_VIDEO_FETCH_TIMEOUT", "30")
+    ),
     # Timeout for fetching audio when serving multimodal models
     # Default is 10 seconds
-    "VLLM_AUDIO_FETCH_TIMEOUT":
-    lambda: int(os.getenv("VLLM_AUDIO_FETCH_TIMEOUT", "10")),
-
+    "VLLM_AUDIO_FETCH_TIMEOUT": lambda: int(
+        os.getenv("VLLM_AUDIO_FETCH_TIMEOUT", "10")
+    ),
     # Maximum filesize in MB for a single audio file when processing
     # speech-to-text requests. Files larger than this will be rejected.
     # Default is 25 MB
-    "VLLM_MAX_AUDIO_CLIP_FILESIZE_MB":
-    lambda: int(os.getenv("VLLM_MAX_AUDIO_CLIP_FILESIZE_MB", "25")),
-
+    "VLLM_MAX_AUDIO_CLIP_FILESIZE_MB": lambda: int(
+        os.getenv("VLLM_MAX_AUDIO_CLIP_FILESIZE_MB", "25")
+    ),
     # Backend for Video IO
     # - "opencv": Default backend that uses OpenCV stream buffered backend.
     #
@@ -561,255 +499,224 @@
     # via `@VIDEO_LOADER_REGISTRY.register("my_custom_video_loader")` and
     # imported at runtime.
     # If a non-existing backend is used, an AssertionError will be thrown.
-    "VLLM_VIDEO_LOADER_BACKEND":
-    lambda: os.getenv("VLLM_VIDEO_LOADER_BACKEND", "opencv"),
-
+    "VLLM_VIDEO_LOADER_BACKEND": lambda: os.getenv(
+        "VLLM_VIDEO_LOADER_BACKEND", "opencv"
+    ),
     # Cache size (in GiB) for multimodal input cache
     # Default is 4 GiB
-    "VLLM_MM_INPUT_CACHE_GIB":
-    lambda: int(os.getenv("VLLM_MM_INPUT_CACHE_GIB", "4")),
-
+    "VLLM_MM_INPUT_CACHE_GIB": lambda: int(os.getenv("VLLM_MM_INPUT_CACHE_GIB", "4")),
     # Path to the XLA persistent cache directory.
     # Only used for XLA devices such as TPUs.
-    "VLLM_XLA_CACHE_PATH":
-    lambda: os.path.expanduser(
+    "VLLM_XLA_CACHE_PATH": lambda: os.path.expanduser(
         os.getenv(
             "VLLM_XLA_CACHE_PATH",
             os.path.join(get_default_cache_root(), "vllm", "xla_cache"),
-        )),
-
+        )
+    ),
     # If set, assert on XLA recompilation after each execution step.
-    "VLLM_XLA_CHECK_RECOMPILATION":
-    lambda: bool(int(os.getenv("VLLM_XLA_CHECK_RECOMPILATION", "0"))),
-
+    "VLLM_XLA_CHECK_RECOMPILATION": lambda: bool(
+        int(os.getenv("VLLM_XLA_CHECK_RECOMPILATION", "0"))
+    ),
     # Enable SPMD mode for TPU backend.
-    "VLLM_XLA_USE_SPMD":
-    lambda: bool(int(os.getenv("VLLM_XLA_USE_SPMD", "0"))),
-    "VLLM_FUSED_MOE_CHUNK_SIZE":
-    lambda: int(os.getenv("VLLM_FUSED_MOE_CHUNK_SIZE", "32768")),
+    "VLLM_XLA_USE_SPMD": lambda: bool(int(os.getenv("VLLM_XLA_USE_SPMD", "0"))),
+    "VLLM_FUSED_MOE_CHUNK_SIZE": lambda: int(
+        os.getenv("VLLM_FUSED_MOE_CHUNK_SIZE", "32768")
+    ),
     # Control whether to use fused MoE activation chunking. Current chunking
     # logic is incompatible with torch.compile and causes IMA. See issue
     # https://github.com/vllm-project/vllm/issues/19631.
-    "VLLM_ENABLE_FUSED_MOE_ACTIVATION_CHUNKING":
-    lambda: bool(
-        int(os.getenv("VLLM_ENABLE_FUSED_MOE_ACTIVATION_CHUNKING", "1"))),
-
+    "VLLM_ENABLE_FUSED_MOE_ACTIVATION_CHUNKING": lambda: bool(
+        int(os.getenv("VLLM_ENABLE_FUSED_MOE_ACTIVATION_CHUNKING", "1"))
+    ),
     # If set, the OpenAI API server will stay alive even after the underlying
     # AsyncLLMEngine errors and stops serving requests
-    "VLLM_KEEP_ALIVE_ON_ENGINE_DEATH":
-    lambda: bool(os.getenv("VLLM_KEEP_ALIVE_ON_ENGINE_DEATH", 0)),
-
+    "VLLM_KEEP_ALIVE_ON_ENGINE_DEATH": lambda: bool(
+        os.getenv("VLLM_KEEP_ALIVE_ON_ENGINE_DEATH", 0)
+    ),
     # If the env var VLLM_ALLOW_LONG_MAX_MODEL_LEN is set, it allows
     # the user to specify a max sequence length greater than
     # the max length derived from the model's config.json.
     # To enable this, set VLLM_ALLOW_LONG_MAX_MODEL_LEN=1.
-    "VLLM_ALLOW_LONG_MAX_MODEL_LEN":
-    lambda:
-    (os.environ.get("VLLM_ALLOW_LONG_MAX_MODEL_LEN", "0").strip().lower() in
-     ("1", "true")),
-
+    "VLLM_ALLOW_LONG_MAX_MODEL_LEN": lambda: (
+        os.environ.get("VLLM_ALLOW_LONG_MAX_MODEL_LEN", "0").strip().lower()
+        in ("1", "true")
+    ),
     # If set, forces FP8 Marlin to be used for FP8 quantization regardless
     # of the hardware support for FP8 compute.
-    "VLLM_TEST_FORCE_FP8_MARLIN":
-    lambda:
-    (os.environ.get("VLLM_TEST_FORCE_FP8_MARLIN", "0").strip().lower() in
-     ("1", "true")),
-    "VLLM_TEST_FORCE_LOAD_FORMAT":
-    lambda: os.getenv("VLLM_TEST_FORCE_LOAD_FORMAT", "dummy"),
-
+    "VLLM_TEST_FORCE_FP8_MARLIN": lambda: (
+        os.environ.get("VLLM_TEST_FORCE_FP8_MARLIN", "0").strip().lower()
+        in ("1", "true")
+    ),
+    "VLLM_TEST_FORCE_LOAD_FORMAT": lambda: os.getenv(
+        "VLLM_TEST_FORCE_LOAD_FORMAT", "dummy"
+    ),
     # Time in ms for the zmq client to wait for a response from the backend
     # server for simple data operations
-    "VLLM_RPC_TIMEOUT":
-    lambda: int(os.getenv("VLLM_RPC_TIMEOUT", "10000")),
-
+    "VLLM_RPC_TIMEOUT": lambda: int(os.getenv("VLLM_RPC_TIMEOUT", "10000")),
     # Timeout in seconds for keeping HTTP connections alive in API server
-    "VLLM_HTTP_TIMEOUT_KEEP_ALIVE":
-    lambda: int(os.environ.get("VLLM_HTTP_TIMEOUT_KEEP_ALIVE", "5")),
-
+    "VLLM_HTTP_TIMEOUT_KEEP_ALIVE": lambda: int(
+        os.environ.get("VLLM_HTTP_TIMEOUT_KEEP_ALIVE", "5")
+    ),
     # a list of plugin names to load, separated by commas.
     # if this is not set, it means all plugins will be loaded
     # if this is set to an empty string, no plugins will be loaded
-    "VLLM_PLUGINS":
-    lambda: None if "VLLM_PLUGINS" not in os.environ else os.environ[
-        "VLLM_PLUGINS"].split(","),
-
+    "VLLM_PLUGINS": lambda: (
+        None
+        if "VLLM_PLUGINS" not in os.environ
+        else os.environ["VLLM_PLUGINS"].split(",")
+    ),
     # a local directory to look in for unrecognized LoRA adapters.
     # only works if plugins are enabled and
     # VLLM_ALLOW_RUNTIME_LORA_UPDATING is enabled.
-    "VLLM_LORA_RESOLVER_CACHE_DIR":
-    lambda: os.getenv("VLLM_LORA_RESOLVER_CACHE_DIR", None),
-
+    "VLLM_LORA_RESOLVER_CACHE_DIR": lambda: os.getenv(
+        "VLLM_LORA_RESOLVER_CACHE_DIR", None
+    ),
     # Enables torch profiler if set. Path to the directory where torch profiler
     # traces are saved. Note that it must be an absolute path.
-    "VLLM_TORCH_PROFILER_DIR":
-    lambda: (None if os.getenv("VLLM_TORCH_PROFILER_DIR", None) is None else os
-             .path.expanduser(os.getenv("VLLM_TORCH_PROFILER_DIR", "."))),
-
+    "VLLM_TORCH_PROFILER_DIR": lambda: (
+        None
+        if os.getenv("VLLM_TORCH_PROFILER_DIR", None) is None
+        else os.path.expanduser(os.getenv("VLLM_TORCH_PROFILER_DIR", "."))
+    ),
     # Enable torch profiler to record shapes if set
     # VLLM_TORCH_PROFILER_RECORD_SHAPES=1. If not set, torch profiler will
     # not record shapes.
-    "VLLM_TORCH_PROFILER_RECORD_SHAPES":
-    lambda: bool(os.getenv("VLLM_TORCH_PROFILER_RECORD_SHAPES", "0") != "0"),
-
+    "VLLM_TORCH_PROFILER_RECORD_SHAPES": lambda: bool(
+        os.getenv("VLLM_TORCH_PROFILER_RECORD_SHAPES", "0") != "0"
+    ),
     # Enable torch profiler to profile memory if set
     # VLLM_TORCH_PROFILER_WITH_PROFILE_MEMORY=1. If not set, torch profiler
     # will not profile memory.
-    "VLLM_TORCH_PROFILER_WITH_PROFILE_MEMORY":
-    lambda: bool(
-        os.getenv("VLLM_TORCH_PROFILER_WITH_PROFILE_MEMORY", "0") != "0"),
-
+    "VLLM_TORCH_PROFILER_WITH_PROFILE_MEMORY": lambda: bool(
+        os.getenv("VLLM_TORCH_PROFILER_WITH_PROFILE_MEMORY", "0") != "0"
+    ),
     # Enable torch profiler to profile stack if set
     # VLLM_TORCH_PROFILER_WITH_STACK=1. If not set, torch profiler WILL
     # profile stack by default.
-    "VLLM_TORCH_PROFILER_WITH_STACK":
-    lambda: bool(os.getenv("VLLM_TORCH_PROFILER_WITH_STACK", "1") != "0"),
-
+    "VLLM_TORCH_PROFILER_WITH_STACK": lambda: bool(
+        os.getenv("VLLM_TORCH_PROFILER_WITH_STACK", "1") != "0"
+    ),
     # Enable torch profiler to profile flops if set
     # VLLM_TORCH_PROFILER_WITH_FLOPS=1. If not set, torch profiler will
     # not profile flops.
-    "VLLM_TORCH_PROFILER_WITH_FLOPS":
-    lambda: bool(os.getenv("VLLM_TORCH_PROFILER_WITH_FLOPS", "0") != "0"),
-
+    "VLLM_TORCH_PROFILER_WITH_FLOPS": lambda: bool(
+        os.getenv("VLLM_TORCH_PROFILER_WITH_FLOPS", "0") != "0"
+    ),
     # If set, vLLM will use Triton implementations of AWQ.
-    "VLLM_USE_TRITON_AWQ":
-    lambda: bool(int(os.getenv("VLLM_USE_TRITON_AWQ", "0"))),
-
+    "VLLM_USE_TRITON_AWQ": lambda: bool(int(os.getenv("VLLM_USE_TRITON_AWQ", "0"))),
     # If set, allow loading or unloading lora adapters in runtime,
-    "VLLM_ALLOW_RUNTIME_LORA_UPDATING":
-    lambda:
-    (os.environ.get("VLLM_ALLOW_RUNTIME_LORA_UPDATING", "0").strip().lower() in
-     ("1", "true")),
-
+    "VLLM_ALLOW_RUNTIME_LORA_UPDATING": lambda: (
+        os.environ.get("VLLM_ALLOW_RUNTIME_LORA_UPDATING", "0").strip().lower()
+        in ("1", "true")
+    ),
     # We assume drivers can report p2p status correctly.
     # If the program hangs when using custom allreduce,
     # potantially caused by a bug in the driver (535 series),
     # if might be helpful to set VLLM_SKIP_P2P_CHECK=0
     # so that vLLM can verify if p2p is actually working.
     # See https://github.com/vllm-project/vllm/blob/a9b15c606fea67a072416ea0ea115261a2756058/vllm/distributed/device_communicators/custom_all_reduce_utils.py#L101-L108 for details. # noqa
-    "VLLM_SKIP_P2P_CHECK":
-    lambda: os.getenv("VLLM_SKIP_P2P_CHECK", "1") == "1",
-
+    "VLLM_SKIP_P2P_CHECK": lambda: os.getenv("VLLM_SKIP_P2P_CHECK", "1") == "1",
     # List of quantization kernels that should be disabled, used for testing
     # and performance comparisons. Currently only affects MPLinearKernel
     # selection
     # (kernels: MacheteLinearKernel, MarlinLinearKernel, ExllamaLinearKernel)
-    "VLLM_DISABLED_KERNELS":
-    lambda: [] if "VLLM_DISABLED_KERNELS" not in os.environ else os.environ[
-        "VLLM_DISABLED_KERNELS"].split(","),
-
+    "VLLM_DISABLED_KERNELS": lambda: (
+        []
+        if "VLLM_DISABLED_KERNELS" not in os.environ
+        else os.environ["VLLM_DISABLED_KERNELS"].split(",")
+    ),
     # If set, use the V1 code path.
-    "VLLM_USE_V1":
-    lambda: bool(int(os.getenv("VLLM_USE_V1", "1"))),
-
+    "VLLM_USE_V1": lambda: bool(int(os.getenv("VLLM_USE_V1", "1"))),
     # Disable aiter ops unless specifically enabled.
     # Acts as a parent switch to enable the rest of the other operations.
-    "VLLM_ROCM_USE_AITER":
-    lambda: (os.getenv("VLLM_ROCM_USE_AITER", "False").lower() in
-             ("true", "1")),
-
+    "VLLM_ROCM_USE_AITER": lambda: (
+        os.getenv("VLLM_ROCM_USE_AITER", "False").lower() in ("true", "1")
+    ),
     # Whether to use aiter paged attention.
     # By default is disabled.
-    "VLLM_ROCM_USE_AITER_PAGED_ATTN":
-    lambda: (os.getenv("VLLM_ROCM_USE_AITER_PAGED_ATTN", "False").lower() in
-             ("true", "1")),
-
+    "VLLM_ROCM_USE_AITER_PAGED_ATTN": lambda: (
+        os.getenv("VLLM_ROCM_USE_AITER_PAGED_ATTN", "False").lower() in ("true", "1")
+    ),
     # use aiter linear op if aiter ops are enabled
     # The following list of related ops
     # - scaled_mm (per-tensor / rowwise)
-    "VLLM_ROCM_USE_AITER_LINEAR":
-    lambda: (os.getenv("VLLM_ROCM_USE_AITER_LINEAR", "True").lower() in
-             ("true", "1")),
-
+    "VLLM_ROCM_USE_AITER_LINEAR": lambda: (
+        os.getenv("VLLM_ROCM_USE_AITER_LINEAR", "True").lower() in ("true", "1")
+    ),
     # Whether to use aiter moe ops.
     # By default is enabled.
-    "VLLM_ROCM_USE_AITER_MOE":
-    lambda: (os.getenv("VLLM_ROCM_USE_AITER_MOE", "True").lower() in
-             ("true", "1")),
-
+    "VLLM_ROCM_USE_AITER_MOE": lambda: (
+        os.getenv("VLLM_ROCM_USE_AITER_MOE", "True").lower() in ("true", "1")
+    ),
     # use aiter rms norm op if aiter ops are enabled.
-    "VLLM_ROCM_USE_AITER_RMSNORM":
-    lambda: (os.getenv("VLLM_ROCM_USE_AITER_RMSNORM", "True").lower() in
-             ("true", "1")),
-
+    "VLLM_ROCM_USE_AITER_RMSNORM": lambda: (
+        os.getenv("VLLM_ROCM_USE_AITER_RMSNORM", "True").lower() in ("true", "1")
+    ),
     # Whether to use aiter mla ops.
     # By default is enabled.
-    "VLLM_ROCM_USE_AITER_MLA":
-    lambda: (os.getenv("VLLM_ROCM_USE_AITER_MLA", "True").lower() in
-             ("true", "1")),
-
+    "VLLM_ROCM_USE_AITER_MLA": lambda: (
+        os.getenv("VLLM_ROCM_USE_AITER_MLA", "True").lower() in ("true", "1")
+    ),
     # Whether to use aiter mha ops.
     # By default is enabled.
-    "VLLM_ROCM_USE_AITER_MHA":
-    lambda: (os.getenv("VLLM_ROCM_USE_AITER_MHA", "True").lower() in
-             ("true", "1")),
-
+    "VLLM_ROCM_USE_AITER_MHA": lambda: (
+        os.getenv("VLLM_ROCM_USE_AITER_MHA", "True").lower() in ("true", "1")
+    ),
     # use rocm skinny gemms
-    "VLLM_ROCM_USE_SKINNY_GEMM":
-    lambda: (os.getenv("VLLM_ROCM_USE_SKINNY_GEMM", "True").lower() in
-             ("true", "1")),
-
+    "VLLM_ROCM_USE_SKINNY_GEMM": lambda: (
+        os.getenv("VLLM_ROCM_USE_SKINNY_GEMM", "True").lower() in ("true", "1")
+    ),
     # Pad the fp8 weights to 256 bytes for ROCm
-    "VLLM_ROCM_FP8_PADDING":
-    lambda: bool(int(os.getenv("VLLM_ROCM_FP8_PADDING", "1"))),
-
+    "VLLM_ROCM_FP8_PADDING": lambda: bool(int(os.getenv("VLLM_ROCM_FP8_PADDING", "1"))),
     # Pad the weights for the moe kernel
-    "VLLM_ROCM_MOE_PADDING":
-    lambda: bool(int(os.getenv("VLLM_ROCM_MOE_PADDING", "1"))),
-
+    "VLLM_ROCM_MOE_PADDING": lambda: bool(int(os.getenv("VLLM_ROCM_MOE_PADDING", "1"))),
     # custom paged attention kernel for MI3* cards
-    "VLLM_ROCM_CUSTOM_PAGED_ATTN":
-    lambda: (os.getenv("VLLM_ROCM_CUSTOM_PAGED_ATTN", "True").lower() in
-             ("true", "1")),
-
+    "VLLM_ROCM_CUSTOM_PAGED_ATTN": lambda: (
+        os.getenv("VLLM_ROCM_CUSTOM_PAGED_ATTN", "True").lower() in ("true", "1")
+    ),
     # Custom quick allreduce kernel for MI3* cards
     # Choice of quantization level: FP, INT8, INT6, INT4 or NONE
     # Recommended for large models to get allreduce
-    "VLLM_ROCM_QUICK_REDUCE_QUANTIZATION":
-    lambda: os.getenv("VLLM_ROCM_QUICK_REDUCE_QUANTIZATION", "NONE").upper(),
-
+    "VLLM_ROCM_QUICK_REDUCE_QUANTIZATION": lambda: os.getenv(
+        "VLLM_ROCM_QUICK_REDUCE_QUANTIZATION", "NONE"
+    ).upper(),
     # Custom quick allreduce kernel for MI3* cards
     # Due to the lack of the bfloat16 asm instruction, bfloat16
     # kernels are slower than fp16,
     # If environment variable is set to 1, the input is converted to fp16
-    "VLLM_ROCM_QUICK_REDUCE_CAST_BF16_TO_FP16":
-    lambda:
-    (os.getenv("VLLM_ROCM_QUICK_REDUCE_CAST_BF16_TO_FP16", "True").lower() in
-     ("true", "1")),
-
+    "VLLM_ROCM_QUICK_REDUCE_CAST_BF16_TO_FP16": lambda: (
+        os.getenv("VLLM_ROCM_QUICK_REDUCE_CAST_BF16_TO_FP16", "True").lower()
+        in ("true", "1")
+    ),
     # Custom quick allreduce kernel for MI3* cards.
     # Controls the maximum allowed number of data bytes(MB) for custom quick
     # allreduce communication.
     # Default: 2048 MB.
     # Data exceeding this size will use either custom allreduce or RCCL
     # communication.
-    "VLLM_ROCM_QUICK_REDUCE_MAX_SIZE_BYTES_MB":
-    lambda: maybe_convert_int(
-        os.environ.get("VLLM_ROCM_QUICK_REDUCE_MAX_SIZE_BYTES_MB", None)),
-
+    "VLLM_ROCM_QUICK_REDUCE_MAX_SIZE_BYTES_MB": lambda: maybe_convert_int(
+        os.environ.get("VLLM_ROCM_QUICK_REDUCE_MAX_SIZE_BYTES_MB", None)
+    ),
     # Divisor for dynamic query scale factor calculation for FP8 KV Cache
-    "Q_SCALE_CONSTANT":
-    lambda: int(os.getenv("Q_SCALE_CONSTANT", "200")),
+    "Q_SCALE_CONSTANT": lambda: int(os.getenv("Q_SCALE_CONSTANT", "200")),
     # Divisor for dynamic key scale factor calculation for FP8 KV Cache
-    "K_SCALE_CONSTANT":
-    lambda: int(os.getenv("K_SCALE_CONSTANT", "200")),
+    "K_SCALE_CONSTANT": lambda: int(os.getenv("K_SCALE_CONSTANT", "200")),
     # Divisor for dynamic value scale factor calculation for FP8 KV Cache
-    "V_SCALE_CONSTANT":
-    lambda: int(os.getenv("V_SCALE_CONSTANT", "100")),
-
+    "V_SCALE_CONSTANT": lambda: int(os.getenv("V_SCALE_CONSTANT", "100")),
     # If set, enable multiprocessing in LLM for the V1 code path.
-    "VLLM_ENABLE_V1_MULTIPROCESSING":
-    lambda: bool(int(os.getenv("VLLM_ENABLE_V1_MULTIPROCESSING", "1"))),
-    "VLLM_LOG_BATCHSIZE_INTERVAL":
-    lambda: float(os.getenv("VLLM_LOG_BATCHSIZE_INTERVAL", "-1")),
-    "VLLM_DISABLE_COMPILE_CACHE":
-    lambda: bool(int(os.getenv("VLLM_DISABLE_COMPILE_CACHE", "0"))),
-
+    "VLLM_ENABLE_V1_MULTIPROCESSING": lambda: bool(
+        int(os.getenv("VLLM_ENABLE_V1_MULTIPROCESSING", "1"))
+    ),
+    "VLLM_LOG_BATCHSIZE_INTERVAL": lambda: float(
+        os.getenv("VLLM_LOG_BATCHSIZE_INTERVAL", "-1")
+    ),
+    "VLLM_DISABLE_COMPILE_CACHE": lambda: bool(
+        int(os.getenv("VLLM_DISABLE_COMPILE_CACHE", "0"))
+    ),
     # If set, vllm will run in development mode, which will enable
     # some additional endpoints for developing and debugging,
     # e.g. `/reset_prefix_cache`
-    "VLLM_SERVER_DEV_MODE":
-    lambda: bool(int(os.getenv("VLLM_SERVER_DEV_MODE", "0"))),
-
+    "VLLM_SERVER_DEV_MODE": lambda: bool(int(os.getenv("VLLM_SERVER_DEV_MODE", "0"))),
     # Controls the maximum number of requests to handle in a
     # single asyncio task when processing per-token outputs in the
     # V1 AsyncLLM interface. It is applicable when handling a high
@@ -817,131 +724,114 @@
     # Setting this too high can result in a higher variance of
     # inter-message latencies. Setting it too low can negatively impact
     # TTFT and overall throughput.
-    "VLLM_V1_OUTPUT_PROC_CHUNK_SIZE":
-    lambda: int(os.getenv("VLLM_V1_OUTPUT_PROC_CHUNK_SIZE", "128")),
-
+    "VLLM_V1_OUTPUT_PROC_CHUNK_SIZE": lambda: int(
+        os.getenv("VLLM_V1_OUTPUT_PROC_CHUNK_SIZE", "128")
+    ),
     # If set, vLLM will disable the MLA attention optimizations.
-    "VLLM_MLA_DISABLE":
-    lambda: bool(int(os.getenv("VLLM_MLA_DISABLE", "0"))),
-
+    "VLLM_MLA_DISABLE": lambda: bool(int(os.getenv("VLLM_MLA_DISABLE", "0"))),
     # Number of GPUs per worker in Ray, if it is set to be a fraction,
     # it allows ray to schedule multiple actors on a single GPU,
     # so that users can colocate other actors on the same GPUs as vLLM.
-    "VLLM_RAY_PER_WORKER_GPUS":
-    lambda: float(os.getenv("VLLM_RAY_PER_WORKER_GPUS", "1.0")),
-
+    "VLLM_RAY_PER_WORKER_GPUS": lambda: float(
+        os.getenv("VLLM_RAY_PER_WORKER_GPUS", "1.0")
+    ),
     # Bundle indices for Ray, if it is set, it can control precisely
     # which indices are used for the Ray bundle, for every worker.
     # Format: comma-separated list of integers, e.g. "0,1,2,3"
-    "VLLM_RAY_BUNDLE_INDICES":
-    lambda: os.getenv("VLLM_RAY_BUNDLE_INDICES", ""),
-
+    "VLLM_RAY_BUNDLE_INDICES": lambda: os.getenv("VLLM_RAY_BUNDLE_INDICES", ""),
     # In some system, find_loaded_library() may not work. So we allow users to
     # specify the path through environment variable VLLM_CUDART_SO_PATH.
-    "VLLM_CUDART_SO_PATH":
-    lambda: os.getenv("VLLM_CUDART_SO_PATH", None),
-
+    "VLLM_CUDART_SO_PATH": lambda: os.getenv("VLLM_CUDART_SO_PATH", None),
     # Rank of the process in the data parallel setting
-    "VLLM_DP_RANK":
-    lambda: int(os.getenv("VLLM_DP_RANK", "0")),
-
+    "VLLM_DP_RANK": lambda: int(os.getenv("VLLM_DP_RANK", "0")),
     # Rank of the process in the data parallel setting.
     # Defaults to VLLM_DP_RANK when not set.
-    "VLLM_DP_RANK_LOCAL":
-    lambda: int(
-        os.getenv("VLLM_DP_RANK_LOCAL", sys.modules[__name__].VLLM_DP_RANK)),
-
+    "VLLM_DP_RANK_LOCAL": lambda: int(
+        os.getenv("VLLM_DP_RANK_LOCAL", sys.modules[__name__].VLLM_DP_RANK)
+    ),
     # World size of the data parallel setting
-    "VLLM_DP_SIZE":
-    lambda: int(os.getenv("VLLM_DP_SIZE", "1")),
-
+    "VLLM_DP_SIZE": lambda: int(os.getenv("VLLM_DP_SIZE", "1")),
     # IP address of the master node in the data parallel setting
-    "VLLM_DP_MASTER_IP":
-    lambda: os.getenv("VLLM_DP_MASTER_IP", "127.0.0.1"),
-
+    "VLLM_DP_MASTER_IP": lambda: os.getenv("VLLM_DP_MASTER_IP", "127.0.0.1"),
     # Port of the master node in the data parallel setting
-    "VLLM_DP_MASTER_PORT":
-    lambda: int(os.getenv("VLLM_DP_MASTER_PORT", "0")),
-
+    "VLLM_DP_MASTER_PORT": lambda: int(os.getenv("VLLM_DP_MASTER_PORT", "0")),
     # In the context of executing MoE models with Data-Parallel, Expert-Parallel
     # and Batched All-to-All dispatch/combine kernels, VLLM_MOE_DP_CHUNK_SIZE
     # dictates the quantum of tokens that can be dispatched from a DP
     # rank. All DP ranks process the activations in VLLM_MOE_DP_CHUNK_SIZE
     # units.
-    "VLLM_MOE_DP_CHUNK_SIZE":
-    lambda: int(os.getenv("VLLM_MOE_DP_CHUNK_SIZE", "256")),
-
+    "VLLM_MOE_DP_CHUNK_SIZE": lambda: int(os.getenv("VLLM_MOE_DP_CHUNK_SIZE", "256")),
     # Randomize inputs during dummy runs when using Data Parallel
-    "VLLM_RANDOMIZE_DP_DUMMY_INPUTS":
-    lambda: os.environ.get("VLLM_RANDOMIZE_DP_DUMMY_INPUTS", "0") == "1",
-
+    "VLLM_RANDOMIZE_DP_DUMMY_INPUTS": lambda: os.environ.get(
+        "VLLM_RANDOMIZE_DP_DUMMY_INPUTS", "0"
+    )
+    == "1",
     # Whether to use S3 path for model loading in CI via RunAI Streamer
-    "VLLM_CI_USE_S3":
-    lambda: os.environ.get("VLLM_CI_USE_S3", "0") == "1",
-
+    "VLLM_CI_USE_S3": lambda: os.environ.get("VLLM_CI_USE_S3", "0") == "1",
     # Use model_redirect to redirect the model name to a local folder.
     # `model_redirect` can be a json file mapping the model between
     # repo_id and local folder:
     # {"meta-llama/Llama-3.2-1B": "/tmp/Llama-3.2-1B"}
     # or a space separated values table file:
     # meta-llama/Llama-3.2-1B   /tmp/Llama-3.2-1B
-    "VLLM_MODEL_REDIRECT_PATH":
-    lambda: os.environ.get("VLLM_MODEL_REDIRECT_PATH", None),
-
+    "VLLM_MODEL_REDIRECT_PATH": lambda: os.environ.get(
+        "VLLM_MODEL_REDIRECT_PATH", None
+    ),
     # Whether to use atomicAdd reduce in gptq/awq marlin kernel.
-    "VLLM_MARLIN_USE_ATOMIC_ADD":
-    lambda: os.environ.get("VLLM_MARLIN_USE_ATOMIC_ADD", "0") == "1",
-
+    "VLLM_MARLIN_USE_ATOMIC_ADD": lambda: os.environ.get(
+        "VLLM_MARLIN_USE_ATOMIC_ADD", "0"
+    )
+    == "1",
     # Whether to turn on the outlines cache for V0
     # This cache is unbounded and on disk, so it's not safe to use in
     # an environment with potentially malicious users.
-    "VLLM_V0_USE_OUTLINES_CACHE":
-    lambda: os.environ.get("VLLM_V0_USE_OUTLINES_CACHE", "0") == "1",
-
+    "VLLM_V0_USE_OUTLINES_CACHE": lambda: os.environ.get(
+        "VLLM_V0_USE_OUTLINES_CACHE", "0"
+    )
+    == "1",
     # Whether to turn on the outlines cache for V1
     # This cache is unbounded and on disk, so it's not safe to use in
     # an environment with potentially malicious users.
-    "VLLM_V1_USE_OUTLINES_CACHE":
-    lambda: os.environ.get("VLLM_V1_USE_OUTLINES_CACHE", "0") == "1",
-
+    "VLLM_V1_USE_OUTLINES_CACHE": lambda: os.environ.get(
+        "VLLM_V1_USE_OUTLINES_CACHE", "0"
+    )
+    == "1",
     # Gap between padding buckets for the forward pass. So we have
     # 8, we will run forward pass with [16, 24, 32, ...].
-    "VLLM_TPU_BUCKET_PADDING_GAP":
-    lambda: int(os.environ["VLLM_TPU_BUCKET_PADDING_GAP"])
-    if "VLLM_TPU_BUCKET_PADDING_GAP" in os.environ else 0,
-    "VLLM_TPU_MOST_MODEL_LEN":
-    lambda: maybe_convert_int(os.environ.get("VLLM_TPU_MOST_MODEL_LEN", None)),
-
+    "VLLM_TPU_BUCKET_PADDING_GAP": lambda: (
+        int(os.environ["VLLM_TPU_BUCKET_PADDING_GAP"])
+        if "VLLM_TPU_BUCKET_PADDING_GAP" in os.environ
+        else 0
+    ),
+    "VLLM_TPU_MOST_MODEL_LEN": lambda: maybe_convert_int(
+        os.environ.get("VLLM_TPU_MOST_MODEL_LEN", None)
+    ),
     # Whether using Pathways
-    "VLLM_TPU_USING_PATHWAYS":
-    lambda: bool("proxy" in os.getenv("JAX_PLATFORMS", "").lower()),
-
+    "VLLM_TPU_USING_PATHWAYS": lambda: bool(
+        "proxy" in os.getenv("JAX_PLATFORMS", "").lower()
+    ),
     # Allow use of DeepGemm kernels for fused moe ops.
-    "VLLM_USE_DEEP_GEMM":
-    lambda: bool(int(os.getenv("VLLM_USE_DEEP_GEMM", "0"))),
-
+    "VLLM_USE_DEEP_GEMM": lambda: bool(int(os.getenv("VLLM_USE_DEEP_GEMM", "0"))),
     # DeepGemm JITs the kernels on-demand. The warmup attempts to make DeepGemm
     # JIT all the required kernels before model execution so there is no
     # JIT'ing in the hot-path. However, this warmup increases the engine
     # startup time by a couple of minutes.
     # Set `VLLM_SKIP_DEEP_GEMM_WARMUP` to disable the warmup.
-    "VLLM_SKIP_DEEP_GEMM_WARMUP":
-    lambda: bool(int(os.getenv("VLLM_SKIP_DEEP_GEMM_WARMUP", "0"))),
-
+    "VLLM_SKIP_DEEP_GEMM_WARMUP": lambda: bool(
+        int(os.getenv("VLLM_SKIP_DEEP_GEMM_WARMUP", "0"))
+    ),
     # Allow use of FlashInfer MoE kernels for fused moe ops.
-    "VLLM_USE_FLASHINFER_MOE_FP8":
-    lambda: bool(int(os.getenv("VLLM_USE_FLASHINFER_MOE_FP8", "0"))),
-
+    "VLLM_USE_FLASHINFER_MOE_FP8": lambda: bool(
+        int(os.getenv("VLLM_USE_FLASHINFER_MOE_FP8", "0"))
+    ),
     # Allow use of FlashInfer CUTLASS kernels for fused moe ops.
-    "VLLM_USE_FLASHINFER_MOE_FP4":
-    lambda: bool(int(os.getenv("VLLM_USE_FLASHINFER_MOE_FP4", "0"))),
-
+    "VLLM_USE_FLASHINFER_MOE_FP4": lambda: bool(
+        int(os.getenv("VLLM_USE_FLASHINFER_MOE_FP4", "0"))
+    ),
     # Control the cache sized used by the xgrammar compiler. The default
     # of 512 MB should be enough for roughly 1000 JSON schemas.
     # It can be changed with this variable if needed for some reason.
-    "VLLM_XGRAMMAR_CACHE_MB":
-    lambda: int(os.getenv("VLLM_XGRAMMAR_CACHE_MB", "512")),
-
+    "VLLM_XGRAMMAR_CACHE_MB": lambda: int(os.getenv("VLLM_XGRAMMAR_CACHE_MB", "512")),
     # Control the threshold for msgspec to use 'zero copy' for
     # serialization/deserialization of tensors. Tensors below
     # this limit will be encoded into the msgpack buffer, and
@@ -949,59 +839,55 @@
     # While the sending side still actually copies the tensor
     # in all cases, on the receiving side, tensors above this
     # limit will actually be zero-copy decoded.
-    "VLLM_MSGPACK_ZERO_COPY_THRESHOLD":
-    lambda: int(os.getenv("VLLM_MSGPACK_ZERO_COPY_THRESHOLD", "256")),
-
+    "VLLM_MSGPACK_ZERO_COPY_THRESHOLD": lambda: int(
+        os.getenv("VLLM_MSGPACK_ZERO_COPY_THRESHOLD", "256")
+    ),
     # If set, allow insecure serialization using pickle.
     # This is useful for environments where it is deemed safe to use the
     # insecure method and it is needed for some reason.
-    "VLLM_ALLOW_INSECURE_SERIALIZATION":
-    lambda: bool(int(os.getenv("VLLM_ALLOW_INSECURE_SERIALIZATION", "0"))),
-
+    "VLLM_ALLOW_INSECURE_SERIALIZATION": lambda: bool(
+        int(os.getenv("VLLM_ALLOW_INSECURE_SERIALIZATION", "0"))
+    ),
     # IP address used for NIXL handshake between remote agents.
-    "VLLM_NIXL_SIDE_CHANNEL_HOST":
-    lambda: os.getenv("VLLM_NIXL_SIDE_CHANNEL_HOST", "localhost"),
-
+    "VLLM_NIXL_SIDE_CHANNEL_HOST": lambda: os.getenv(
+        "VLLM_NIXL_SIDE_CHANNEL_HOST", "localhost"
+    ),
     # Port used for NIXL handshake between remote agents.
-    "VLLM_NIXL_SIDE_CHANNEL_PORT":
-    lambda: int(os.getenv("VLLM_NIXL_SIDE_CHANNEL_PORT", "5557")),
-
+    "VLLM_NIXL_SIDE_CHANNEL_PORT": lambda: int(
+        os.getenv("VLLM_NIXL_SIDE_CHANNEL_PORT", "5557")
+    ),
     # all2all backend for vllm's expert parallel communication
     # Available options:
     # - "naive": naive all2all implementation using all-reduce
     # - "pplx": use pplx kernels
     # - "deepep_high_throughput", use deepep high-throughput kernels
     # - "deepep_low_latency", use deepep low-latency kernels
-    "VLLM_ALL2ALL_BACKEND":
-    lambda: os.getenv("VLLM_ALL2ALL_BACKEND", "naive"),
-
+    "VLLM_ALL2ALL_BACKEND": lambda: os.getenv("VLLM_ALL2ALL_BACKEND", "naive"),
     # Control the maximum number of tokens per expert supported by the
     # NVFP4 MoE CUTLASS Kernel. This value is used to create a buffer for
     # the blockscale tensor of activations NVFP4 Quantization.
     # This is used to prevent the kernel from running out of memory.
-    "VLLM_MAX_TOKENS_PER_EXPERT_FP4_MOE":
-    lambda: int(os.getenv("VLLM_MAX_TOKENS_PER_EXPERT_FP4_MOE", "163840")),
-
+    "VLLM_MAX_TOKENS_PER_EXPERT_FP4_MOE": lambda: int(
+        os.getenv("VLLM_MAX_TOKENS_PER_EXPERT_FP4_MOE", "163840")
+    ),
     # Regex timeout for use by the vLLM tool parsing plugins.
-    "VLLM_TOOL_PARSE_REGEX_TIMEOUT_SECONDS":
-    lambda: int(os.getenv("VLLM_TOOL_PARSE_REGEX_TIMEOUT_SECONDS", "1")),
-
+    "VLLM_TOOL_PARSE_REGEX_TIMEOUT_SECONDS": lambda: int(
+        os.getenv("VLLM_TOOL_PARSE_REGEX_TIMEOUT_SECONDS", "1")
+    ),
     # Reduce CPU usage when vLLM is idle. Enabling this will incur small
     # latency penalty when a request eventually comes.
-    "VLLM_SLEEP_WHEN_IDLE":
-    lambda: bool(int(os.getenv("VLLM_SLEEP_WHEN_IDLE", "0"))),
-
+    "VLLM_SLEEP_WHEN_IDLE": lambda: bool(int(os.getenv("VLLM_SLEEP_WHEN_IDLE", "0"))),
     # Control the max chunk bytes (in MB) for the rpc message queue.
     # Object larger than this threshold will be broadcast to worker
     # processes via zmq.
-    "VLLM_MQ_MAX_CHUNK_BYTES_MB":
-    lambda: int(os.getenv("VLLM_MQ_MAX_CHUNK_BYTES_MB", "16")),
-
+    "VLLM_MQ_MAX_CHUNK_BYTES_MB": lambda: int(
+        os.getenv("VLLM_MQ_MAX_CHUNK_BYTES_MB", "16")
+    ),
     # Timeout in seconds for execute_model RPC calls in multiprocessing
     # executor (only applies when TP > 1).
-    "VLLM_EXECUTE_MODEL_TIMEOUT_SECONDS":
-    lambda: int(os.getenv("VLLM_EXECUTE_MODEL_TIMEOUT_SECONDS", "300")),
-
+    "VLLM_EXECUTE_MODEL_TIMEOUT_SECONDS": lambda: int(
+        os.getenv("VLLM_EXECUTE_MODEL_TIMEOUT_SECONDS", "300")
+    ),
     # KV Cache layout used throughout vllm.
     # Some common values are:
     # - NHD
@@ -1009,56 +895,50 @@
     # Where N=num_blocks, H=num_heads and D=head_size. The default value will
     # leave the layout choice to the backend. Mind that backends may only
     # implement and support a subset of all possible layouts.
-    "VLLM_KV_CACHE_LAYOUT":
-    lambda: os.getenv("VLLM_KV_CACHE_LAYOUT", None),
-
+    "VLLM_KV_CACHE_LAYOUT": lambda: os.getenv("VLLM_KV_CACHE_LAYOUT", None),
     # Enable checking whether the generated logits contain NaNs,
     # indicating corrupted output. Useful for debugging low level bugs
     # or bad hardware but it may add compute overhead.
-    "VLLM_COMPUTE_NANS_IN_LOGITS":
-    lambda: bool(int(os.getenv("VLLM_COMPUTE_NANS_IN_LOGITS", "0"))),
-
+    "VLLM_COMPUTE_NANS_IN_LOGITS": lambda: bool(
+        int(os.getenv("VLLM_COMPUTE_NANS_IN_LOGITS", "0"))
+    ),
     # Controls whether or not emulations are used for NVFP4
     # generations on machines < 100 for compressed-tensors
     # models
-    "VLLM_USE_NVFP4_CT_EMULATIONS":
-    lambda: bool(int(os.getenv("VLLM_USE_NVFP4_CT_EMULATIONS", "0"))),
-
+    "VLLM_USE_NVFP4_CT_EMULATIONS": lambda: bool(
+        int(os.getenv("VLLM_USE_NVFP4_CT_EMULATIONS", "0"))
+    ),
     # Time (in seconds) after which the KV cache on the producer side is
     # automatically cleared if no READ notification is received from the
     # consumer. This is only applicable when using NixlConnector in a
     # disaggregated decode-prefill setup.
-    "VLLM_NIXL_ABORT_REQUEST_TIMEOUT":
-    lambda: int(os.getenv("VLLM_NIXL_ABORT_REQUEST_TIMEOUT", "120")),
-
+    "VLLM_NIXL_ABORT_REQUEST_TIMEOUT": lambda: int(
+        os.getenv("VLLM_NIXL_ABORT_REQUEST_TIMEOUT", "120")
+    ),
     # Controls whether or not to use cudnn prefill
-    "VLLM_USE_CUDNN_PREFILL":
-    lambda: bool(int(os.getenv("VLLM_USE_CUDNN_PREFILL", "0"))),
-
+    "VLLM_USE_CUDNN_PREFILL": lambda: bool(
+        int(os.getenv("VLLM_USE_CUDNN_PREFILL", "0"))
+    ),
     # If set to 1, use the TRTLLM Context Attention backend in flashinfer.
-    "VLLM_USE_TRTLLM_CONTEXT_ATTENTION":
-    lambda: bool(int(os.getenv("VLLM_USE_TRTLLM_CONTEXT_ATTENTION", "0"))),
-
+    "VLLM_USE_TRTLLM_CONTEXT_ATTENTION": lambda: bool(
+        int(os.getenv("VLLM_USE_TRTLLM_CONTEXT_ATTENTION", "0"))
+    ),
     # If set to 1, use the TRTLLM Decode Attention backend in flashinfer.
-    "VLLM_USE_TRTLLM_DECODE_ATTENTION":
-    lambda: bool(int(os.getenv("VLLM_USE_TRTLLM_DECODE_ATTENTION", "0"))),
-
+    "VLLM_USE_TRTLLM_DECODE_ATTENTION": lambda: bool(
+        int(os.getenv("VLLM_USE_TRTLLM_DECODE_ATTENTION", "0"))
+    ),
     # Controls garbage collection during CUDA graph capture.
     # If set to 0 (default), enables GC freezing to speed up capture time.
     # If set to 1, allows GC to run during capture.
-    "VLLM_ENABLE_CUDAGRAPH_GC":
-    lambda: bool(int(os.getenv("VLLM_ENABLE_CUDAGRAPH_GC", "0"))),
-
+    "VLLM_ENABLE_CUDAGRAPH_GC": lambda: bool(
+        int(os.getenv("VLLM_ENABLE_CUDAGRAPH_GC", "0"))
+    ),
     # Used to force set up loopback IP
-    "VLLM_LOOPBACK_IP":
-    lambda: os.getenv("VLLM_LOOPBACK_IP", ""),
-
+    "VLLM_LOOPBACK_IP": lambda: os.getenv("VLLM_LOOPBACK_IP", ""),
     # Used to set the process name prefix for vLLM processes.
     # This is useful for debugging and monitoring purposes.
     # The default value is "VLLM".
-    "VLLM_PROCESS_NAME_PREFIX":
-    lambda: os.getenv("VLLM_PROCESS_NAME_PREFIX", "VLLM"),
-
+    "VLLM_PROCESS_NAME_PREFIX": lambda: os.getenv("VLLM_PROCESS_NAME_PREFIX", "VLLM"),
     # Allow chunked local attention with hybrid kv cache manager.
     # Currently using the Hybrid KV cache manager with chunked local attention
     # in the Llama4 models (the only models currently using chunked local attn)
@@ -1066,10 +946,9 @@
     # This flag is used to allow users to enable it if they want to (to save on
     # kv-cache memory usage and enable longer contexts)
     # TODO(lucas): Remove this flag once latency regression is resolved.
-    "VLLM_ALLOW_CHUNKED_LOCAL_ATTN_WITH_HYBRID_KV_CACHE":
-    lambda: bool(int(os.getenv(\
-            "VLLM_ALLOW_CHUNKED_LOCAL_ATTN_WITH_HYBRID_KV_CACHE", "0"))),
-
+    "VLLM_ALLOW_CHUNKED_LOCAL_ATTN_WITH_HYBRID_KV_CACHE": lambda: bool(
+        int(os.getenv("VLLM_ALLOW_CHUNKED_LOCAL_ATTN_WITH_HYBRID_KV_CACHE", "0"))
+    ),
     # Enables support for the "store" option in the OpenAI Responses API.
     # When set to 1, vLLM's OpenAI server will retain the input and output
     # messages for those requests in memory. By default, this is disabled (0),
@@ -1079,14 +958,13 @@
     #    lost when the vLLM server shuts down.
     # 2. Enabling this option will cause a memory leak, as stored messages are
     #    never removed from memory until the server terminates.
-    "VLLM_ENABLE_RESPONSES_API_STORE":
-    lambda: bool(int(os.getenv("VLLM_ENABLE_RESPONSES_API_STORE", "0"))),
-
+    "VLLM_ENABLE_RESPONSES_API_STORE": lambda: bool(
+        int(os.getenv("VLLM_ENABLE_RESPONSES_API_STORE", "0"))
+    ),
     # Specify which all_reduce backend to use. If not set, uses the
     # default behavior (try quick reduce, custom allreduce, pynccl, then torch).
     # Available options: "torch_distributed" or any registered plugin backend
-    "VLLM_ALLREDUCE_BACKEND":
-    lambda: os.getenv("VLLM_ALLREDUCE_BACKEND", None),
+    "VLLM_ALLREDUCE_BACKEND": lambda: os.getenv("VLLM_ALLREDUCE_BACKEND", None),
 }
 
 # --8<-- [end:env-vars-definition]
@@ -1115,7 +993,8 @@
         raise ValueError(
             "Should not call set_vllm_use_v1() if VLLM_USE_V1 is set "
             "explicitly by the user. Please raise this as a Github "
-            "Issue and explicitly set VLLM_USE_V1=0 or 1.")
+            "Issue and explicitly set VLLM_USE_V1=0 or 1."
+        )
     os.environ["VLLM_USE_V1"] = "1" if use_v1 else "0"
 
 
@@ -1156,7 +1035,6 @@
         if key in environment_variables:
             factorize(key)
 
-    hash_str = hashlib.md5(str(factors).encode(),
-                           usedforsecurity=False).hexdigest()
+    hash_str = hashlib.md5(str(factors).encode(), usedforsecurity=False).hexdigest()
 
     return hash_str